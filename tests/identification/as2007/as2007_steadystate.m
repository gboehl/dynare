function [ys,check1]=as2007_steadystate(ys,exo)

global M_

<<<<<<< HEAD
for j=1:size(M_.param_names,1)
    eval([deblank(M_.param_names(j,:)),' = M_.params(j);'])
    assignin('base',deblank(M_.param_names(j,:)),M_.params(j));
end
for j=1:size(M_.endo_names,1)
    eval([deblank(M_.endo_names(j,:)),' = NaN;'])
=======
for j=1:length(M_.param_names)
  eval([M_.param_names{j},' = M_.params(j);'])
  assignin('base', M_.param_names{j} , M_.params(j));
end
for j=1:length(M_.endo_names)
  eval([M_.endo_names{j},' = NaN;'])
>>>>>>> 70452bbe
end

check1=0;

pie=0;
y=0;
R=0;
g=0;
z=0;
YGR=gam_steady;
INFL = pi_steady;
INT = pi_steady+rr_steady+4*gam_steady;

%% end own model equations

for iter = 1:length(M_.params) %update parameters set in the file
<<<<<<< HEAD
    eval([ 'M_.params(' num2str(iter) ') = ' M_.param_names(iter,:) ';' ])
=======
  eval([ 'M_.params(' num2str(iter) ') = ' M_.param_names{iter} ';' ])
>>>>>>> 70452bbe
end

NumberOfEndogenousVariables = M_.orig_endo_nbr; %auxiliary variables are set automatically
for ii = 1:NumberOfEndogenousVariables
<<<<<<< HEAD
    varname = deblank(M_.endo_names(ii,:));
    eval(['ys(' int2str(ii) ') = ' varname ';']);
=======
  varname = M_.endo_names{ii};
  eval(['ys(' int2str(ii) ') = ' varname ';']);
>>>>>>> 70452bbe
end<|MERGE_RESOLUTION|>--- conflicted
+++ resolved
@@ -2,21 +2,12 @@
 
 global M_
 
-<<<<<<< HEAD
-for j=1:size(M_.param_names,1)
-    eval([deblank(M_.param_names(j,:)),' = M_.params(j);'])
-    assignin('base',deblank(M_.param_names(j,:)),M_.params(j));
-end
-for j=1:size(M_.endo_names,1)
-    eval([deblank(M_.endo_names(j,:)),' = NaN;'])
-=======
 for j=1:length(M_.param_names)
   eval([M_.param_names{j},' = M_.params(j);'])
   assignin('base', M_.param_names{j} , M_.params(j));
 end
 for j=1:length(M_.endo_names)
   eval([M_.endo_names{j},' = NaN;'])
->>>>>>> 70452bbe
 end
 
 check1=0;
@@ -33,20 +24,11 @@
 %% end own model equations
 
 for iter = 1:length(M_.params) %update parameters set in the file
-<<<<<<< HEAD
-    eval([ 'M_.params(' num2str(iter) ') = ' M_.param_names(iter,:) ';' ])
-=======
   eval([ 'M_.params(' num2str(iter) ') = ' M_.param_names{iter} ';' ])
->>>>>>> 70452bbe
 end
 
 NumberOfEndogenousVariables = M_.orig_endo_nbr; %auxiliary variables are set automatically
 for ii = 1:NumberOfEndogenousVariables
-<<<<<<< HEAD
-    varname = deblank(M_.endo_names(ii,:));
-    eval(['ys(' int2str(ii) ') = ' varname ';']);
-=======
   varname = M_.endo_names{ii};
   eval(['ys(' int2str(ii) ') = ' varname ';']);
->>>>>>> 70452bbe
 end