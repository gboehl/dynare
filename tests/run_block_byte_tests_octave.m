## Copyright (C) 2009-2017 Dynare Team
##
## This file is part of Dynare.
##
## Dynare is free software: you can redistribute it and/or modify
## it under the terms of the GNU General Public License as published by
## the Free Software Foundation, either version 3 of the License, or
## (at your option) any later version.
##
## Dynare is distributed in the hope that it will be useful,
## but WITHOUT ANY WARRANTY; without even the implied warranty of
## MERCHANTABILITY or FITNESS FOR A PARTICULAR PURPOSE.  See the
## GNU General Public License for more details.
    ##
    ## You should have received a copy of the GNU General Public License
    ## along with Dynare.  If not, see <http://www.gnu.org/licenses/>.

    ## Implementation notes:
    ##
    ## Before every call to Dynare, the contents of the workspace is saved in
    ## 'wsOct', and reloaded after Dynare has finished (this is necessary since
    ## Dynare does a 'clear -all').

    top_test_dir = getenv('TOP_TEST_DIR');
    addpath(top_test_dir);
    addpath([top_test_dir filesep '..' filesep 'matlab']);

    ## Test Dynare Version
    if !strcmp(dynare_version(), getenv("DYNARE_VERSION"))
        error("Incorrect version of Dynare is being tested")
        endif

        ## Ask gnuplot to create graphics in text mode
        ## Note that setenv() was introduced in Octave 3.0.2, for compatibility
            ## with MATLAB
            putenv("GNUTERM", "dumb")

<<<<<<< HEAD
            ## Test block_bytecode/ls2003.mod with various combinations of
            ## block/bytecode/solve_algo/stack_solve_algo
            failedBlock = {};
            num_block_tests = 0;
            cd([top_test_dir filesep 'block_bytecode']);
            tic;
            for blockFlag = 0:1
                for bytecodeFlag = 0:1
                    ## Recall that solve_algo=7 and stack_solve_algo=2 are not supported
                    ## under Octave
                    default_solve_algo = 2;
                    default_stack_solve_algo = 0;
                    if !blockFlag && !bytecodeFlag
                        solve_algos = 0:4;
                        stack_solve_algos = [0 6];
                    elseif blockFlag && !bytecodeFlag
                        solve_algos = [0:4 6 8];
                        stack_solve_algos = [0 1 3 4];
                    else
                        solve_algos = [0:6 8];
                        stack_solve_algos = [0 1 3:5];
                        endif
=======
## Test block_bytecode/ls2003.mod with various combinations of
## block/bytecode/solve_algo/stack_solve_algo
failedBlock = {};
num_block_tests = 0;
cd([top_test_dir filesep 'block_bytecode']);
tic;
for blockFlag = 0:1
    for bytecodeFlag = 0:1
        default_solve_algo = 2;
        default_stack_solve_algo = 0;
        if !blockFlag && !bytecodeFlag
            solve_algos = 0:4;
            stack_solve_algos = [0 6];
        elseif blockFlag && !bytecodeFlag
            solve_algos = [0:4 6:8];
            stack_solve_algos = 0:4;
        else
            solve_algos = 0:8;
            stack_solve_algos = 0:5;
        endif
>>>>>>> 28a1d608

                        sleep(1) # Workaround for strange race condition related to the _static.m file

                            for i = 1:length(solve_algos)
                                num_block_tests = num_block_tests + 1;
                                if !blockFlag && !bytecodeFlag && (i == 1)
                                    ## This is the reference simulation path against which all
                                    ## other simulations will be tested
                                    try
                                        old_path = path;
                                        save wsOct
                                        run_ls2003(blockFlag, bytecodeFlag, solve_algos(i), default_stack_solve_algo)
                                        load wsOct
                                        path(old_path);
                                        y_ref = oo_.endo_simul;
                                        save('test.mat','y_ref');
                                    catch
                                        load wsOct
                                        path(old_path);
                                        failedBlock{size(failedBlock,2)+1} = ['block_bytecode' filesep 'run_ls2003.m(' num2str(blockFlag) ',' num2str(bytecodeFlag) ',' num2str(solve_algos(i)) ',' num2str(default_stack_solve_algo) ')'];
                                        printMakeCheckOctaveErrMsg(['block_bytecode' filesep 'run_ls2003.m(' num2str(blockFlag) ',' num2str(bytecodeFlag) ',' num2str(solve_algos(i)) ',' num2str(default_stack_solve_algo) ')'], lasterror);
                                        end_try_catch
                                    else
                                        try
                                            old_path = path;
                                            save wsOct
                                            run_ls2003(blockFlag, bytecodeFlag, solve_algos(i), default_stack_solve_algo)
                                            load wsOct
                                            path(old_path);
                                            ## Test against the reference simulation path
                                            load('test.mat','y_ref');
                                            diff = oo_.endo_simul - y_ref;
                                            if(abs(diff) > options_.dynatol.x)
                                                failedBlock{size(failedBlock,2)+1} = ['block_bytecode' filesep 'run_ls2003.m(' num2str(blockFlag) ',' num2str(bytecodeFlag) ',' num2str(solve_algos(i)) ',' num2str(default_stack_solve_algo) ')'];
                                                differr.message = ["ERROR: simulation path differs from the reference path" ];
                                                printMakeCheckOctaveErrMsg(['block_bytecode' filesep 'run_ls2003.m(' num2str(blockFlag) ',' num2str(bytecodeFlag) ',' num2str(solve_algos(i)) ',' num2str(default_stack_solve_algo) ')'], differr);
                                                endif
                                            catch
                                                load wsOct
                                                e = lasterror(); # The path() command alters the lasterror, because of io package
                                                path(old_path);
                                                lasterror(e);
                                                failedBlock{size(failedBlock,2)+1} = ['block_bytecode' filesep 'run_ls2003.m(' num2str(blockFlag) ',' num2str(bytecodeFlag) ',' num2str(solve_algos(i)) ',' num2str(default_stack_solve_algo) ')'];
                                                printMakeCheckOctaveErrMsg(['block_bytecode' filesep 'run_ls2003.m(' num2str(blockFlag) ',' num2str(bytecodeFlag) ',' num2str(solve_algos(i)) ',' num2str(default_stack_solve_algo) ')'], lasterror);
                                                end_try_catch
                                                endif
                                                endfor
                                                for i = 1:length(stack_solve_algos)
                                                    num_block_tests = num_block_tests + 1;
                                                    try
                                                        old_path = path;
                                                        save wsOct
                                                        run_ls2003(blockFlag, bytecodeFlag, default_solve_algo, stack_solve_algos(i))
                                                        load wsOct
                                                        path(old_path);
                                                        ## Test against the reference simulation path
                                                        load('test.mat','y_ref');
                                                        diff = oo_.endo_simul - y_ref;
                                                        if(abs(diff) > options_.dynatol.x)
                                                            failedBlock{size(failedBlock,2)+1} = ['block_bytecode' filesep 'run_ls2003.m(' num2str(blockFlag) ',' num2str(bytecodeFlag) ',' num2str(default_solve_algo) ',' num2str(stack_solve_algos(i)) ')'];
                                                            differr.message = ["ERROR: simulation path differs from the reference path" ];
                                                            printMakeCheckOctaveErrMsg(['block_bytecode' filesep 'run_ls2003.m(' num2str(blockFlag) ',' num2str(bytecodeFlag) ',' num2str(default_solve_algo) ',' num2str(stack_solve_algos(i)) ')'], differr);
                                                            endif
                                                        catch
                                                            load wsOct
                                                            e = lasterror(); # The path() command alters the lasterror, because of io package
                                                            path(old_path);
                                                            lasterror(e);
                                                            failedBlock{size(failedBlock,2)+1} = ['block_bytecode' filesep 'run_ls2003.m(' num2str(blockFlag) ',' num2str(bytecodeFlag) ',' num2str(default_solve_algo) ',' num2str(stack_solve_algos(i)) ')'];
                                                            printMakeCheckOctaveErrMsg(['block_bytecode' filesep 'run_ls2003.m(' num2str(blockFlag) ',' num2str(bytecodeFlag) ',' num2str(default_solve_algo) ',' num2str(stack_solve_algos(i)) ')'], lasterror);
                                                            end_try_catch
                                                            endfor
                                                            endfor
                                                            endfor
                                                            ecput = toc;
                                                            delete('wsOct');
                                                            cd(getenv('TOP_TEST_DIR'));
                                                            fid = fopen('run_block_byte_tests_octave.o.trs', 'w+');
                                                            if size(failedBlock,2) > 0
                                                                fprintf(fid,':test-result: FAIL\n');
                                                                fprintf(fid,':number-tests: %d\n', num_block_tests);
                                                                fprintf(fid,':number-failed-tests: %d\n', size(failedBlock,2));
                                                                fprintf(fid,':list-of-failed-tests: %s\n', failedBlock{:});
                                                            else
                                                                fprintf(fid,':test-result: PASS\n');
                                                                fprintf(fid,':number-tests: %d\n', num_block_tests);
                                                                fprintf(fid,':number-failed-tests: 0\n');
                                                            end
                                                            fprintf(fid,':elapsed-time: %f\n', ecput);
                                                            fclose(fid);
                                                            ## Local variables:
                                                            ## mode: Octave
                                                            ## End:<|MERGE_RESOLUTION|>--- conflicted
+++ resolved
@@ -11,54 +11,30 @@
 ## but WITHOUT ANY WARRANTY; without even the implied warranty of
 ## MERCHANTABILITY or FITNESS FOR A PARTICULAR PURPOSE.  See the
 ## GNU General Public License for more details.
-    ##
-    ## You should have received a copy of the GNU General Public License
-    ## along with Dynare.  If not, see <http://www.gnu.org/licenses/>.
+##
+## You should have received a copy of the GNU General Public License
+## along with Dynare.  If not, see <http://www.gnu.org/licenses/>.
 
-    ## Implementation notes:
-    ##
-    ## Before every call to Dynare, the contents of the workspace is saved in
-    ## 'wsOct', and reloaded after Dynare has finished (this is necessary since
-    ## Dynare does a 'clear -all').
+## Implementation notes:
+##
+## Before every call to Dynare, the contents of the workspace is saved in
+## 'wsOct', and reloaded after Dynare has finished (this is necessary since
+## Dynare does a 'clear -all').
 
-    top_test_dir = getenv('TOP_TEST_DIR');
-    addpath(top_test_dir);
-    addpath([top_test_dir filesep '..' filesep 'matlab']);
+top_test_dir = getenv('TOP_TEST_DIR');
+addpath(top_test_dir);
+addpath([top_test_dir filesep '..' filesep 'matlab']);
 
-    ## Test Dynare Version
-    if !strcmp(dynare_version(), getenv("DYNARE_VERSION"))
-        error("Incorrect version of Dynare is being tested")
-        endif
+## Test Dynare Version
+if !strcmp(dynare_version(), getenv("DYNARE_VERSION"))
+  error("Incorrect version of Dynare is being tested")
+endif
 
-        ## Ask gnuplot to create graphics in text mode
-        ## Note that setenv() was introduced in Octave 3.0.2, for compatibility
-            ## with MATLAB
-            putenv("GNUTERM", "dumb")
+## Ask gnuplot to create graphics in text mode
+## Note that setenv() was introduced in Octave 3.0.2, for compatibility
+## with MATLAB
+putenv("GNUTERM", "dumb")
 
-<<<<<<< HEAD
-            ## Test block_bytecode/ls2003.mod with various combinations of
-            ## block/bytecode/solve_algo/stack_solve_algo
-            failedBlock = {};
-            num_block_tests = 0;
-            cd([top_test_dir filesep 'block_bytecode']);
-            tic;
-            for blockFlag = 0:1
-                for bytecodeFlag = 0:1
-                    ## Recall that solve_algo=7 and stack_solve_algo=2 are not supported
-                    ## under Octave
-                    default_solve_algo = 2;
-                    default_stack_solve_algo = 0;
-                    if !blockFlag && !bytecodeFlag
-                        solve_algos = 0:4;
-                        stack_solve_algos = [0 6];
-                    elseif blockFlag && !bytecodeFlag
-                        solve_algos = [0:4 6 8];
-                        stack_solve_algos = [0 1 3 4];
-                    else
-                        solve_algos = [0:6 8];
-                        stack_solve_algos = [0 1 3:5];
-                        endif
-=======
 ## Test block_bytecode/ls2003.mod with various combinations of
 ## block/bytecode/solve_algo/stack_solve_algo
 failedBlock = {};
@@ -66,110 +42,109 @@
 cd([top_test_dir filesep 'block_bytecode']);
 tic;
 for blockFlag = 0:1
-    for bytecodeFlag = 0:1
-        default_solve_algo = 2;
-        default_stack_solve_algo = 0;
-        if !blockFlag && !bytecodeFlag
-            solve_algos = 0:4;
-            stack_solve_algos = [0 6];
-        elseif blockFlag && !bytecodeFlag
-            solve_algos = [0:4 6:8];
-            stack_solve_algos = 0:4;
-        else
-            solve_algos = 0:8;
-            stack_solve_algos = 0:5;
+  for bytecodeFlag = 0:1
+    default_solve_algo = 2;
+    default_stack_solve_algo = 0;
+    if !blockFlag && !bytecodeFlag
+      solve_algos = 0:4;
+      stack_solve_algos = [0 6];
+    elseif blockFlag && !bytecodeFlag
+      solve_algos = [0:4 6:8];
+      stack_solve_algos = 0:4;
+    else
+      solve_algos = 0:8;
+      stack_solve_algos = 0:5;
+    endif
+
+    sleep(1) # Workaround for strange race condition related to the _static.m file
+
+    for i = 1:length(solve_algos)
+      num_block_tests = num_block_tests + 1;
+      if !blockFlag && !bytecodeFlag && (i == 1)
+        ## This is the reference simulation path against which all
+        ## other simulations will be tested
+        try
+          old_path = path;
+          save wsOct
+          run_ls2003(blockFlag, bytecodeFlag, solve_algos(i), default_stack_solve_algo)
+          load wsOct
+          path(old_path);
+          y_ref = oo_.endo_simul;
+          save('test.mat','y_ref');
+        catch
+          load wsOct
+          path(old_path);
+          failedBlock{size(failedBlock,2)+1} = ['block_bytecode' filesep 'run_ls2003.m(' num2str(blockFlag) ',' num2str(bytecodeFlag) ',' num2str(solve_algos(i)) ',' num2str(default_stack_solve_algo) ')'];
+          printMakeCheckOctaveErrMsg(['block_bytecode' filesep 'run_ls2003.m(' num2str(blockFlag) ',' num2str(bytecodeFlag) ',' num2str(solve_algos(i)) ',' num2str(default_stack_solve_algo) ')'], lasterror);
+        end_try_catch
+      else
+        try
+          old_path = path;
+          save wsOct
+          run_ls2003(blockFlag, bytecodeFlag, solve_algos(i), default_stack_solve_algo)
+          load wsOct
+          path(old_path);
+          ## Test against the reference simulation path
+          load('test.mat','y_ref');
+          diff = oo_.endo_simul - y_ref;
+          if(abs(diff) > options_.dynatol.x)
+            failedBlock{size(failedBlock,2)+1} = ['block_bytecode' filesep 'run_ls2003.m(' num2str(blockFlag) ',' num2str(bytecodeFlag) ',' num2str(solve_algos(i)) ',' num2str(default_stack_solve_algo) ')'];
+            differr.message = ["ERROR: simulation path differs from the reference path" ];
+            printMakeCheckOctaveErrMsg(['block_bytecode' filesep 'run_ls2003.m(' num2str(blockFlag) ',' num2str(bytecodeFlag) ',' num2str(solve_algos(i)) ',' num2str(default_stack_solve_algo) ')'], differr);
+          endif
+        catch
+          load wsOct
+          e = lasterror(); # The path() command alters the lasterror, because of io package
+          path(old_path);
+          lasterror(e);
+          failedBlock{size(failedBlock,2)+1} = ['block_bytecode' filesep 'run_ls2003.m(' num2str(blockFlag) ',' num2str(bytecodeFlag) ',' num2str(solve_algos(i)) ',' num2str(default_stack_solve_algo) ')'];
+          printMakeCheckOctaveErrMsg(['block_bytecode' filesep 'run_ls2003.m(' num2str(blockFlag) ',' num2str(bytecodeFlag) ',' num2str(solve_algos(i)) ',' num2str(default_stack_solve_algo) ')'], lasterror);
+        end_try_catch
+      endif
+    endfor
+    for i = 1:length(stack_solve_algos)
+      num_block_tests = num_block_tests + 1;
+      try
+        old_path = path;
+        save wsOct
+        run_ls2003(blockFlag, bytecodeFlag, default_solve_algo, stack_solve_algos(i))
+        load wsOct
+        path(old_path);
+        ## Test against the reference simulation path
+        load('test.mat','y_ref');
+        diff = oo_.endo_simul - y_ref;
+        if(abs(diff) > options_.dynatol.x)
+          failedBlock{size(failedBlock,2)+1} = ['block_bytecode' filesep 'run_ls2003.m(' num2str(blockFlag) ',' num2str(bytecodeFlag) ',' num2str(default_solve_algo) ',' num2str(stack_solve_algos(i)) ')'];
+          differr.message = ["ERROR: simulation path differs from the reference path" ];
+          printMakeCheckOctaveErrMsg(['block_bytecode' filesep 'run_ls2003.m(' num2str(blockFlag) ',' num2str(bytecodeFlag) ',' num2str(default_solve_algo) ',' num2str(stack_solve_algos(i)) ')'], differr);
         endif
->>>>>>> 28a1d608
-
-                        sleep(1) # Workaround for strange race condition related to the _static.m file
-
-                            for i = 1:length(solve_algos)
-                                num_block_tests = num_block_tests + 1;
-                                if !blockFlag && !bytecodeFlag && (i == 1)
-                                    ## This is the reference simulation path against which all
-                                    ## other simulations will be tested
-                                    try
-                                        old_path = path;
-                                        save wsOct
-                                        run_ls2003(blockFlag, bytecodeFlag, solve_algos(i), default_stack_solve_algo)
-                                        load wsOct
-                                        path(old_path);
-                                        y_ref = oo_.endo_simul;
-                                        save('test.mat','y_ref');
-                                    catch
-                                        load wsOct
-                                        path(old_path);
-                                        failedBlock{size(failedBlock,2)+1} = ['block_bytecode' filesep 'run_ls2003.m(' num2str(blockFlag) ',' num2str(bytecodeFlag) ',' num2str(solve_algos(i)) ',' num2str(default_stack_solve_algo) ')'];
-                                        printMakeCheckOctaveErrMsg(['block_bytecode' filesep 'run_ls2003.m(' num2str(blockFlag) ',' num2str(bytecodeFlag) ',' num2str(solve_algos(i)) ',' num2str(default_stack_solve_algo) ')'], lasterror);
-                                        end_try_catch
-                                    else
-                                        try
-                                            old_path = path;
-                                            save wsOct
-                                            run_ls2003(blockFlag, bytecodeFlag, solve_algos(i), default_stack_solve_algo)
-                                            load wsOct
-                                            path(old_path);
-                                            ## Test against the reference simulation path
-                                            load('test.mat','y_ref');
-                                            diff = oo_.endo_simul - y_ref;
-                                            if(abs(diff) > options_.dynatol.x)
-                                                failedBlock{size(failedBlock,2)+1} = ['block_bytecode' filesep 'run_ls2003.m(' num2str(blockFlag) ',' num2str(bytecodeFlag) ',' num2str(solve_algos(i)) ',' num2str(default_stack_solve_algo) ')'];
-                                                differr.message = ["ERROR: simulation path differs from the reference path" ];
-                                                printMakeCheckOctaveErrMsg(['block_bytecode' filesep 'run_ls2003.m(' num2str(blockFlag) ',' num2str(bytecodeFlag) ',' num2str(solve_algos(i)) ',' num2str(default_stack_solve_algo) ')'], differr);
-                                                endif
-                                            catch
-                                                load wsOct
-                                                e = lasterror(); # The path() command alters the lasterror, because of io package
-                                                path(old_path);
-                                                lasterror(e);
-                                                failedBlock{size(failedBlock,2)+1} = ['block_bytecode' filesep 'run_ls2003.m(' num2str(blockFlag) ',' num2str(bytecodeFlag) ',' num2str(solve_algos(i)) ',' num2str(default_stack_solve_algo) ')'];
-                                                printMakeCheckOctaveErrMsg(['block_bytecode' filesep 'run_ls2003.m(' num2str(blockFlag) ',' num2str(bytecodeFlag) ',' num2str(solve_algos(i)) ',' num2str(default_stack_solve_algo) ')'], lasterror);
-                                                end_try_catch
-                                                endif
-                                                endfor
-                                                for i = 1:length(stack_solve_algos)
-                                                    num_block_tests = num_block_tests + 1;
-                                                    try
-                                                        old_path = path;
-                                                        save wsOct
-                                                        run_ls2003(blockFlag, bytecodeFlag, default_solve_algo, stack_solve_algos(i))
-                                                        load wsOct
-                                                        path(old_path);
-                                                        ## Test against the reference simulation path
-                                                        load('test.mat','y_ref');
-                                                        diff = oo_.endo_simul - y_ref;
-                                                        if(abs(diff) > options_.dynatol.x)
-                                                            failedBlock{size(failedBlock,2)+1} = ['block_bytecode' filesep 'run_ls2003.m(' num2str(blockFlag) ',' num2str(bytecodeFlag) ',' num2str(default_solve_algo) ',' num2str(stack_solve_algos(i)) ')'];
-                                                            differr.message = ["ERROR: simulation path differs from the reference path" ];
-                                                            printMakeCheckOctaveErrMsg(['block_bytecode' filesep 'run_ls2003.m(' num2str(blockFlag) ',' num2str(bytecodeFlag) ',' num2str(default_solve_algo) ',' num2str(stack_solve_algos(i)) ')'], differr);
-                                                            endif
-                                                        catch
-                                                            load wsOct
-                                                            e = lasterror(); # The path() command alters the lasterror, because of io package
-                                                            path(old_path);
-                                                            lasterror(e);
-                                                            failedBlock{size(failedBlock,2)+1} = ['block_bytecode' filesep 'run_ls2003.m(' num2str(blockFlag) ',' num2str(bytecodeFlag) ',' num2str(default_solve_algo) ',' num2str(stack_solve_algos(i)) ')'];
-                                                            printMakeCheckOctaveErrMsg(['block_bytecode' filesep 'run_ls2003.m(' num2str(blockFlag) ',' num2str(bytecodeFlag) ',' num2str(default_solve_algo) ',' num2str(stack_solve_algos(i)) ')'], lasterror);
-                                                            end_try_catch
-                                                            endfor
-                                                            endfor
-                                                            endfor
-                                                            ecput = toc;
-                                                            delete('wsOct');
-                                                            cd(getenv('TOP_TEST_DIR'));
-                                                            fid = fopen('run_block_byte_tests_octave.o.trs', 'w+');
-                                                            if size(failedBlock,2) > 0
-                                                                fprintf(fid,':test-result: FAIL\n');
-                                                                fprintf(fid,':number-tests: %d\n', num_block_tests);
-                                                                fprintf(fid,':number-failed-tests: %d\n', size(failedBlock,2));
-                                                                fprintf(fid,':list-of-failed-tests: %s\n', failedBlock{:});
-                                                            else
-                                                                fprintf(fid,':test-result: PASS\n');
-                                                                fprintf(fid,':number-tests: %d\n', num_block_tests);
-                                                                fprintf(fid,':number-failed-tests: 0\n');
-                                                            end
-                                                            fprintf(fid,':elapsed-time: %f\n', ecput);
-                                                            fclose(fid);
-                                                            ## Local variables:
-                                                            ## mode: Octave
-                                                            ## End:+      catch
+        load wsOct
+        e = lasterror(); # The path() command alters the lasterror, because of io package
+        path(old_path);
+        lasterror(e);
+        failedBlock{size(failedBlock,2)+1} = ['block_bytecode' filesep 'run_ls2003.m(' num2str(blockFlag) ',' num2str(bytecodeFlag) ',' num2str(default_solve_algo) ',' num2str(stack_solve_algos(i)) ')'];
+        printMakeCheckOctaveErrMsg(['block_bytecode' filesep 'run_ls2003.m(' num2str(blockFlag) ',' num2str(bytecodeFlag) ',' num2str(default_solve_algo) ',' num2str(stack_solve_algos(i)) ')'], lasterror);
+      end_try_catch
+    endfor
+  endfor
+endfor
+ecput = toc;
+delete('wsOct');
+cd(getenv('TOP_TEST_DIR'));
+fid = fopen('run_block_byte_tests_octave.o.trs', 'w+');
+if size(failedBlock,2) > 0
+  fprintf(fid,':test-result: FAIL\n');
+  fprintf(fid,':number-tests: %d\n', num_block_tests);
+  fprintf(fid,':number-failed-tests: %d\n', size(failedBlock,2));
+  fprintf(fid,':list-of-failed-tests: %s\n', failedBlock{:});
+else
+  fprintf(fid,':test-result: PASS\n');
+  fprintf(fid,':number-tests: %d\n', num_block_tests);
+  fprintf(fid,':number-failed-tests: 0\n');
+end
+fprintf(fid,':elapsed-time: %f\n', ecput);
+fclose(fid);
+## Local variables:
+## mode: Octave
+## End: