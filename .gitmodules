--- conflicted
+++ resolved
@@ -15,19 +15,11 @@
 	url = ../../Dynare/m-unit-tests.git
 [submodule "matlab/particles"]
 	path = matlab/particles
-<<<<<<< HEAD
-	url = https://git.dynare.org/Dynare/particles.git
+	url = ../../Dynare/particles.git
 [submodule "matlab/modules/dseries"]
 	path = matlab/modules/dseries
 	url = ../../Enterprise/dseries.git
 	branch = enterprise
-=======
-	url = ../../Dynare/particles.git
-[submodule "matlab/modules/dseries"]
-	path = matlab/modules/dseries
-	url = ../../Dynare/dseries.git
-	branch = master
->>>>>>> 7b053c7e
 [submodule "matlab/modules/reporting"]
 	path = matlab/modules/reporting
 	url = ../../Dynare/reporting.git
