--- conflicted
+++ resolved
@@ -709,12 +709,6 @@
   return token::INT_NUMBER;
 }
 
-<<<<<<< HEAD
-<DYNARE_STATEMENT,DYNARE_BLOCK>dates[[:space:]]*\([[:space:]]*\'[[:space:]]*(-[1-9][0-9]*|[0-9]+)([YyAa]|[Mm]([1-9]|1[0-2])|[Qq][1-4]|[Ww]([1-9]{1}|[1-4][0-9]|5[0-2]))[[:space:]]*\'[[:space:]]*\) {
-  yylval->string_val = new string(yytext);
-  return token::DATE_NUMBER;
-}
-=======
 <DATES_STATEMENT>\( { yylval->string_val->append(yytext); dates_parens_nb++; }
 <DATES_STATEMENT>\) {
                       yylval->string_val->append(yytext);
@@ -725,7 +719,6 @@
                       }
                     }
 <DATES_STATEMENT>.  { yylval->string_val->append(yytext); }
->>>>>>> 5565e13c
 
 <DYNARE_STATEMENT,DYNARE_BLOCK>\'[^\']+\' {
   yylval->string_val = new string(yytext + 1);
