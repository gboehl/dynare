/*
 * Copyright (C) 2003-2014 Dynare Team
 *
 * This file is part of Dynare.
 *
 * Dynare is free software: you can redistribute it and/or modify
 * it under the terms of the GNU General Public License as published by
 * the Free Software Foundation, either version 3 of the License, or
 * (at your option) any later version.
 *
 * Dynare is distributed in the hope that it will be useful,
 * but WITHOUT ANY WARRANTY; without even the implied warranty of
 * MERCHANTABILITY or FITNESS FOR A PARTICULAR PURPOSE.  See the
 * GNU General Public License for more details.
 *
 * You should have received a copy of the GNU General Public License
 * along with Dynare.  If not, see <http://www.gnu.org/licenses/>.
 */

#ifndef _DYNAMICMODEL_HH
#define _DYNAMICMODEL_HH

using namespace std;
#define ZERO_BAND 1e-8

#include <fstream>

#include "StaticModel.hh"

//! Stores a dynamic model
class DynamicModel : public ModelTree
{
private:
  //! Stores equations declared as [static]
  /*! They will be used in toStatic() to replace equations marked as [dynamic] */
  vector<BinaryOpNode *> static_only_equations;

  //! Stores line numbers of equations declared as [static]
  vector<int> static_only_equations_lineno;

  typedef map<pair<int, int>, int> deriv_id_table_t;
  //! Maps a pair (symbol_id, lag) to a deriv ID
  deriv_id_table_t deriv_id_table;
  //! Maps a deriv ID to a pair (symbol_id, lag)
  vector<pair<int, int> > inv_deriv_id_table;

  //! Maps a deriv_id to the column index of the dynamic Jacobian
  /*! Contains only endogenous, exogenous and exogenous deterministic */
  map<int, int> dyn_jacobian_cols_table;

  //! Maximum lag and lead over all types of variables (positive values)
  /*! Set by computeDerivIDs() */
  int max_lag, max_lead;
  //! Maximum lag and lead over endogenous variables (positive values)
  /*! Set by computeDerivIDs() */
  int max_endo_lag, max_endo_lead;
  //! Maximum lag and lead over exogenous variables (positive values)
  /*! Set by computeDerivIDs() */
  int max_exo_lag, max_exo_lead;
  //! Maximum lag and lead over deterministic exogenous variables (positive values)
  /*! Set by computeDerivIDs() */
  int max_exo_det_lag, max_exo_det_lead;

  //! Number of columns of dynamic jacobian
  /*! Set by computeDerivID()s and computeDynJacobianCols() */
  int dynJacobianColsNbr;
  //! Temporary terms for block decomposed models
  vector< vector<temporary_terms_t> > v_temporary_terms;

  vector<temporary_terms_inuse_t> v_temporary_terms_inuse;

  //! Store the derivatives or the chainrule derivatives:map<pair< equation, pair< variable, lead_lag >, expr_t>
  typedef map< pair< int, pair< int, int> >, expr_t> first_chain_rule_derivatives_t;
  first_chain_rule_derivatives_t first_chain_rule_derivatives;

  //! Writes dynamic model file (Matlab version)
  void writeDynamicMFile(const string &dynamic_basename) const;
  //! Writes dynamic model file (C version)
  /*! \todo add third derivatives handling */
  void writeDynamicCFile(const string &dynamic_basename, const int order) const;
  //! Writes dynamic model file when SparseDLL option is on
  void writeSparseDynamicMFile(const string &dynamic_basename, const string &basename) const;
  //! Writes the dynamic model equations and its derivatives
  /*! \todo add third derivatives handling in C output */
  void writeDynamicModel(ostream &DynamicOutput, bool use_dll) const;
  //! Writes the Block reordred structure of the model in M output
  void writeModelEquationsOrdered_M(const string &dynamic_basename) const;
  //! Writes the code of the Block reordred structure of the model in virtual machine bytecode
  void writeModelEquationsCode_Block(string &file_name, const string &bin_basename, const map_idx_t &map_idx) const;
  //! Writes the code of the model in virtual machine bytecode
  void writeModelEquationsCode(string &file_name, const string &bin_basename, const map_idx_t &map_idx) const;

  //! Computes jacobian and prepares for equation normalization
  /*! Using values from initval/endval blocks and parameter initializations:
    - computes the jacobian for the model w.r. to contemporaneous variables
    - removes edges of the incidence matrix when derivative w.r. to the corresponding variable is too close to zero (below the cutoff)
  */
  //void evaluateJacobian(const eval_context_t &eval_context, jacob_map *j_m, bool dynamic);

  //! return a map on the block jacobian
  map<pair<pair<int, pair<int, int> >, pair<int, int> >, int> get_Derivatives(int block);
  //! Computes chain rule derivatives of the Jacobian w.r. to endogenous variables
  void computeChainRuleJacobian(blocks_derivatives_t &blocks_derivatives);

  string reform(string name) const;
  map_idx_t map_idx;

  //! sorts the temporary terms in the blocks order
  void computeTemporaryTermsOrdered();

  //! creates a mapping from the index of temporary terms to a natural index
  void computeTemporaryTermsMapping();
  //! Write derivative code of an equation w.r. to a variable
  void compileDerivative(ofstream &code_file, unsigned int &instruction_number, int eq, int symb_id, int lag, const map_idx_t &map_idx) const;
  //! Write chain rule derivative code of an equation w.r. to a variable
  void compileChainRuleDerivative(ofstream &code_file, unsigned int &instruction_number, int eq, int var, int lag, const map_idx_t &map_idx) const;

  //! Get the type corresponding to a derivation ID
  virtual SymbolType getTypeByDerivID(int deriv_id) const throw (UnknownDerivIDException);
  //! Get the lag corresponding to a derivation ID
  virtual int getLagByDerivID(int deriv_id) const throw (UnknownDerivIDException);
  //! Get the symbol ID corresponding to a derivation ID
  virtual int getSymbIDByDerivID(int deriv_id) const throw (UnknownDerivIDException);
  //! Compute the column indices of the dynamic Jacobian
  void computeDynJacobianCols(bool jacobianExo);
  //! Computes derivatives of the Jacobian w.r. to trend vars and tests that they are equal to zero
  void testTrendDerivativesEqualToZero(const eval_context_t &eval_context);
  //! Collect only the first derivatives
  map<pair<int, pair<int, int> >, expr_t> collect_first_order_derivatives_endogenous();

  //! Allocates the derivation IDs for all dynamic variables of the model
  /*! Also computes max_{endo,exo}_{lead_lag}, and initializes dynJacobianColsNbr to the number of dynamic endos */
  void computeDerivIDs();

  //! Write chain rule derivative of a recursive equation w.r. to a variable
  void writeChainRuleDerivative(ostream &output, int eq, int var, int lag, ExprNodeOutputType output_type, const temporary_terms_t &temporary_terms) const;

  //! Collecte the derivatives w.r. to endogenous of the block, to endogenous of previouys blocks and to exogenous
  void collect_block_first_order_derivatives();

  //! Collecte the informations about exogenous, deterministic exogenous and endogenous from the previous block for each block
  void collectBlockVariables();

  //! Factorized code for substitutions of leads/lags
  /*! \param[in] type determines which type of variables is concerned
    \param[in] deterministic_model whether we are in a deterministic model (only for exogenous leads/lags)
    \param[in] subset variables to which to apply the transformation (only for diff of forward vars)
  */
  void substituteLeadLagInternal(aux_var_t type, bool deterministic_model, const vector<string> &subset);

private:
  //! Indicate if the temporary terms are computed for the overall model (true) or not (false). Default value true
  bool global_temporary_terms;

  //! Vector describing equations: BlockSimulationType, if BlockSimulationType == EVALUATE_s then a expr_t on the new normalized equation
  equation_type_and_normalized_equation_t equation_type_and_normalized_equation;

  //! for each block contains pair< Simulation_Type, pair < Block_Size, Recursive_part_Size > >
  block_type_firstequation_size_mfs_t block_type_firstequation_size_mfs;

  //! for all blocks derivatives description
  blocks_derivatives_t blocks_derivatives;

  //! The jacobian without the elements below the cutoff
  dynamic_jacob_map_t dynamic_jacobian;

  //! Vector indicating if the block is linear in endogenous variable (true) or not (false)
  vector<bool> blocks_linear;

  //! Map the derivatives for a block pair<lag, make_pair(make_pair(eq, var)), expr_t>
  typedef map<pair< int, pair<int, int> >, expr_t> derivative_t;
  //! Vector of derivative for each blocks
  vector<derivative_t> derivative_endo, derivative_other_endo, derivative_exo, derivative_exo_det;

  //!List for each block and for each lag-lead all the other endogenous variables and exogenous variables
  typedef set<int> var_t;
  typedef map<int, var_t> lag_var_t;
  vector<lag_var_t> other_endo_block, exo_block, exo_det_block;

  //!List for each block the exogenous variables
  vector<pair<var_t, int> > block_var_exo;

  map< int, map<int, int> > block_exo_index, block_det_exo_index, block_other_endo_index;

  //! for each block described the number of static, forward, backward and mixed variables in the block
  /*! pair< pair<static, forward>, pair<backward,mixed> > */
  vector<pair< pair<int, int>, pair<int, int> > > block_col_type;

  //! List for each variable its block number and its maximum lag and lead inside the block
  vector<pair<int, pair<int, int> > > variable_block_lead_lag;
  //! List for each equation its block number
  vector<int> equation_block;

  //!Maximum lead and lag for each block on endogenous of the block, endogenous of the previous blocks, exogenous and deterministic exogenous
  vector<pair<int, int> > endo_max_leadlag_block, other_endo_max_leadlag_block, exo_max_leadlag_block, exo_det_max_leadlag_block, max_leadlag_block;

public:
  DynamicModel(SymbolTable &symbol_table_arg, NumericalConstants &num_constants_arg, ExternalFunctionsTable &external_functions_table_argx);
  //! Adds a variable node
  /*! This implementation allows for non-zero lag */
  virtual VariableNode *AddVariable(int symb_id, int lag = 0);
  
  //! Execute computations (variable sorting + derivation)
  /*!
    \param jacobianExo whether derivatives w.r. to exo and exo_det should be in the Jacobian (derivatives w.r. to endo are always computed)
    \param hessian whether 2nd derivatives w.r. to exo, exo_det and endo should be computed (implies jacobianExo = true)
    \param thirdDerivatives whether 3rd derivatives w.r. to endo/exo/exo_det should be computed (implies jacobianExo = true)
    \param paramsDerivatives whether 2nd derivatives w.r. to a pair (endo/exo/exo_det, parameter) should be computed (implies jacobianExo = true)
    \param eval_context evaluation context for normalization
    \param no_tmp_terms if true, no temporary terms will be computed in the dynamic files
  */
  void computingPass(bool jacobianExo, bool hessian, bool thirdDerivatives, bool paramsDerivatives,
                     const eval_context_t &eval_context, bool no_tmp_terms, bool block, bool use_dll, bool bytecode);
  //! Writes model initialization and lead/lag incidence matrix to output
  void writeOutput(ostream &output, const string &basename, bool block, bool byte_code, bool use_dll, int order, bool estimation_present) const;
<<<<<<< HEAD
  //! Writes model initialization and lead/lag incidence matrix to C output
  void writeCOutput(ostream &output, const string &basename, bool block, bool byte_code, bool use_dll, int order, bool estimation_present) const;
  //! Writes model initialization and lead/lag incidence matrix to Cpp output
  void writeCCOutput(ostream &output, const string &basename, bool block, bool byte_code, bool use_dll, int order, bool estimation_present) const;
=======
>>>>>>> 8bf484a1

  //! Adds informations for simulation in a binary file
  void Write_Inf_To_Bin_File_Block(const string &dynamic_basename, const string &bin_basename,
                                   const int &num, int &u_count_int, bool &file_open, bool is_two_boundaries) const;
  //! Writes dynamic model file
  void writeDynamicFile(const string &basename, bool block, bool bytecode, bool use_dll, int order) const;
  //! Writes file containing parameters derivatives
  void writeParamsDerivativesFile(const string &basename) const;
<<<<<<< HEAD
  //! Writes CC file containing first order derivatives of model evaluated at steady state
  void writeFirstDerivativesC(const string &basename, bool cuda) const;
  //! Writes CC file containing second order derivatives of model evaluated at steady state (compressed sparse column)
  void writeSecondDerivativesC_csr(const string &basename, bool cuda) const;
  //! Writes CC file containing third order derivatives of model evaluated at steady state (compressed sparse column)
  void writeThirdDerivativesC_csr(const string &basename, bool cuda) const;
=======
>>>>>>> 8bf484a1
  //! Converts to static model (only the equations)
  /*! It assumes that the static model given in argument has just been allocated */
  void toStatic(StaticModel &static_model) const;

  //! Find endogenous variables not used in model
  set<int> findUnusedEndogenous();
  //! Find exogenous variables not used in model
  set<int> findUnusedExogenous();

  //! Copies a dynamic model (only the equations)
  /*! It assumes that the dynamic model given in argument has just been allocated */
  void cloneDynamic(DynamicModel &dynamic_model) const;

  //! Replaces model equations with derivatives of Lagrangian w.r.t. endogenous
  void computeRamseyPolicyFOCs(const StaticModel &static_model);
  //! Replaces the model equations in dynamic_model with those in this model
  void replaceMyEquations(DynamicModel &dynamic_model) const;

  //! Adds an equation marked as [static]
  void addStaticOnlyEquation(expr_t eq, int lineno);

  //! Returns number of static only equations
  size_t staticOnlyEquationsNbr() const;
  
  //! Returns number of dynamic only equations
  size_t dynamicOnlyEquationsNbr() const;

  //! Writes LaTeX file with the equations of the dynamic model
  void writeLatexFile(const string &basename) const;

  virtual int getDerivID(int symb_id, int lag) const throw (UnknownDerivIDException);
  virtual int getDynJacobianCol(int deriv_id) const throw (UnknownDerivIDException);
  virtual void addAllParamDerivId(set<int> &deriv_id_set);

  //! Returns true indicating that this is a dynamic model
  virtual bool
  isDynamic() const
  {
    return true;
  };

  //! Drive test of detrended equations
  void runTrendTest(const eval_context_t &eval_context);

  //! Transforms the model by removing all leads greater or equal than 2 on endos
  /*! Note that this can create new lags on endos and exos */
  void substituteEndoLeadGreaterThanTwo(bool deterministic_model);

  //! Transforms the model by removing all lags greater or equal than 2 on endos
  void substituteEndoLagGreaterThanTwo(bool deterministic_model);

  //! Transforms the model by removing all leads on exos
  /*! Note that this can create new lags on endos and exos */
  void substituteExoLead(bool deterministic_model);

  //! Transforms the model by removing all lags on exos
  void substituteExoLag(bool deterministic_model);

  //! Transforms the model by removing all oExpectation
  void substituteExpectation(bool partial_information_model);

  //! Transforms the model by decreasing the lead/lag of predetermined variables in model equations by one
  void transformPredeterminedVariables();

  //! Transforms the model by removing trends specified by the user
  void detrendEquations();

  //! Transforms the model by replacing trend variables with a 1
  void removeTrendVariableFromEquations();

  //! Transforms the model by creating aux vars for the diff of forward vars
  /*! If subset is empty, does the transformation for all fwrd vars; otherwise
      restrict it to the vars in subset */
  void differentiateForwardVars(const vector<string> &subset);

  //! Fills eval context with values of model local variables and auxiliary variables
  void fillEvalContext(eval_context_t &eval_context) const;

  //! Return the number of blocks
  virtual unsigned int
  getNbBlocks() const
  {
    return (block_type_firstequation_size_mfs.size());
  };
  //! Determine the simulation type of each block
  virtual BlockSimulationType
  getBlockSimulationType(int block_number) const
  {
    return (block_type_firstequation_size_mfs[block_number].first.first);
  };
  //! Return the first equation number of a block
  virtual unsigned int
  getBlockFirstEquation(int block_number) const
  {
    return (block_type_firstequation_size_mfs[block_number].first.second);
  };
  //! Return the size of the block block_number
  virtual unsigned int
  getBlockSize(int block_number) const
  {
    return (block_type_firstequation_size_mfs[block_number].second.first);
  };
  //! Return the number of exogenous variable in the block block_number
  virtual unsigned int
  getBlockExoSize(int block_number) const
  {
    return (block_var_exo[block_number].first.size());
  };
  //! Return the number of colums in the jacobian matrix for exogenous variable in the block block_number
  virtual unsigned int
  getBlockExoColSize(int block_number) const
  {
    return (block_var_exo[block_number].second);
  };
  //! Return the number of feedback variable of the block block_number
  virtual unsigned int
  getBlockMfs(int block_number) const
  {
    return (block_type_firstequation_size_mfs[block_number].second.second);
  };
  //! Return the maximum lag in a block
  virtual unsigned int
  getBlockMaxLag(int block_number) const
  {
    return (block_lag_lead[block_number].first);
  };
  //! Return the maximum lead in a block
  virtual unsigned int
  getBlockMaxLead(int block_number) const
  {
    return (block_lag_lead[block_number].second);
  };
  //! Return the type of equation (equation_number) belonging to the block block_number
  virtual EquationType
  getBlockEquationType(int block_number, int equation_number) const
  {
    return (equation_type_and_normalized_equation[equation_reordered[block_type_firstequation_size_mfs[block_number].first.second+equation_number]].first);
  };
  //! Return true if the equation has been normalized
  virtual bool
  isBlockEquationRenormalized(int block_number, int equation_number) const
  {
    return (equation_type_and_normalized_equation[equation_reordered[block_type_firstequation_size_mfs[block_number].first.second+equation_number]].first == E_EVALUATE_S);
  };
  //! Return the expr_t of the equation equation_number belonging to the block block_number
  virtual expr_t
  getBlockEquationExpr(int block_number, int equation_number) const
  {
    return (equations[equation_reordered[block_type_firstequation_size_mfs[block_number].first.second+equation_number]]);
  };
  //! Return the expr_t of the renormalized equation equation_number belonging to the block block_number
  virtual expr_t
  getBlockEquationRenormalizedExpr(int block_number, int equation_number) const
  {
    return (equation_type_and_normalized_equation[equation_reordered[block_type_firstequation_size_mfs[block_number].first.second+equation_number]].second);
  };
  //! Return the original number of equation equation_number belonging to the block block_number
  virtual int
  getBlockEquationID(int block_number, int equation_number) const
  {
    return (equation_reordered[block_type_firstequation_size_mfs[block_number].first.second+equation_number]);
  };
  //! Return the original number of variable variable_number belonging to the block block_number
  virtual int
  getBlockVariableID(int block_number, int variable_number) const
  {
    return (variable_reordered[block_type_firstequation_size_mfs[block_number].first.second+variable_number]);
  };
  //! Return the original number of the exogenous variable varexo_number belonging to the block block_number
  virtual int
  getBlockVariableExoID(int block_number, int variable_number) const
  {
    map<int, var_t>::const_iterator it = exo_block[block_number].find(variable_number);
    return (it->first);
  };
  //! Return the position of equation_number in the block number belonging to the block block_number
  virtual int
  getBlockInitialEquationID(int block_number, int equation_number) const
  {
    return ((int) inv_equation_reordered[equation_number] - (int) block_type_firstequation_size_mfs[block_number].first.second);
  };
  //! Return the position of variable_number in the block number belonging to the block block_number
  virtual int
  getBlockInitialVariableID(int block_number, int variable_number) const
  {
    return ((int) inv_variable_reordered[variable_number] - (int) block_type_firstequation_size_mfs[block_number].first.second);
  };
  //! Return the block number containing the endogenous variable variable_number
  int
  getBlockVariableID(int variable_number) const
  {
    return (variable_block_lead_lag[variable_number].first);
  };
  //! Return the position of the exogenous variable_number in the block number belonging to the block block_number
  virtual int
  getBlockInitialExogenousID(int block_number, int variable_number) const
  {
    map< int, map<int, int> >::const_iterator it = block_exo_index.find(block_number);
    if (it != block_exo_index.end())
      {
        map<int, int>::const_iterator it1 = it->second.find(variable_number);
        if (it1 != it->second.end())
          return it1->second;
        else
          return -1;
      }
    else
      return (-1);
  };
  //! Return the position of the deterministic exogenous variable_number in the block number belonging to the block block_number
  virtual int
  getBlockInitialDetExogenousID(int block_number, int variable_number) const
  {
    map< int, map<int, int> >::const_iterator it = block_det_exo_index.find(block_number);
    if (it != block_det_exo_index.end())
      {
        map<int, int>::const_iterator it1 = it->second.find(variable_number);
        if (it1 != it->second.end())
          return it1->second;
        else
          return -1;
      }
    else
      return (-1);
  };
  //! Return the position of the other endogenous variable_number in the block number belonging to the block block_number
  virtual int
  getBlockInitialOtherEndogenousID(int block_number, int variable_number) const
  {
    map< int, map<int, int> >::const_iterator it = block_other_endo_index.find(block_number);
    if (it != block_other_endo_index.end())
      {
        map<int, int>::const_iterator it1 = it->second.find(variable_number);
        if (it1 != it->second.end())
          return it1->second;
        else
          return -1;
      }
    else
      return (-1);
  };
  bool isModelLocalVariableUsed() const;

  // in ExternalFiles.cc
  //! Writes model initialization and lead/lag incidence matrix to C output
  void writeCOutput(ostream &output, const string &basename, bool block, bool byte_code, bool use_dll, int order, bool estimation_present) const;
  //! Writes model initialization and lead/lag incidence matrix to Cpp output
  void writeCCOutput(ostream &output, const string &basename, bool block, bool byte_code, bool use_dll, int order, bool estimation_present) const;
  //! Writes C file containing first order derivatives of model evaluated at steady state
  void writeFirstDerivativesC(const string &basename, bool cuda) const;
  //! Writes C file containing second order derivatives of model evaluated at steady state (compressed sparse column)
  void writeSecondDerivativesC_csr(const string &basename, bool cuda) const;
  //! Writes C file containing third order derivatives of model evaluated at steady state (compressed sparse column)
  void writeThirdDerivativesC_csr(const string &basename, bool cuda) const;
};

//! Classes to re-order derivatives for various sparse storage formats 
class derivative
{
public:
  long unsigned int linear_address;
  long unsigned int col_nbr;
  unsigned int row_nbr;
  expr_t value;
  derivative(long unsigned int arg1, long unsigned int arg2, int arg3, expr_t arg4):
    linear_address(arg1), col_nbr(arg2), row_nbr(arg3), value(arg4) {};
};

class derivative_less_than
{
public:
  bool operator()(const derivative & d1, const derivative & d2) const
  {
    return d1.linear_address < d2.linear_address;
  }
};
#endif<|MERGE_RESOLUTION|>--- conflicted
+++ resolved
@@ -213,13 +213,6 @@
                      const eval_context_t &eval_context, bool no_tmp_terms, bool block, bool use_dll, bool bytecode);
   //! Writes model initialization and lead/lag incidence matrix to output
   void writeOutput(ostream &output, const string &basename, bool block, bool byte_code, bool use_dll, int order, bool estimation_present) const;
-<<<<<<< HEAD
-  //! Writes model initialization and lead/lag incidence matrix to C output
-  void writeCOutput(ostream &output, const string &basename, bool block, bool byte_code, bool use_dll, int order, bool estimation_present) const;
-  //! Writes model initialization and lead/lag incidence matrix to Cpp output
-  void writeCCOutput(ostream &output, const string &basename, bool block, bool byte_code, bool use_dll, int order, bool estimation_present) const;
-=======
->>>>>>> 8bf484a1
 
   //! Adds informations for simulation in a binary file
   void Write_Inf_To_Bin_File_Block(const string &dynamic_basename, const string &bin_basename,
@@ -228,15 +221,7 @@
   void writeDynamicFile(const string &basename, bool block, bool bytecode, bool use_dll, int order) const;
   //! Writes file containing parameters derivatives
   void writeParamsDerivativesFile(const string &basename) const;
-<<<<<<< HEAD
-  //! Writes CC file containing first order derivatives of model evaluated at steady state
-  void writeFirstDerivativesC(const string &basename, bool cuda) const;
-  //! Writes CC file containing second order derivatives of model evaluated at steady state (compressed sparse column)
-  void writeSecondDerivativesC_csr(const string &basename, bool cuda) const;
-  //! Writes CC file containing third order derivatives of model evaluated at steady state (compressed sparse column)
-  void writeThirdDerivativesC_csr(const string &basename, bool cuda) const;
-=======
->>>>>>> 8bf484a1
+
   //! Converts to static model (only the equations)
   /*! It assumes that the static model given in argument has just been allocated */
   void toStatic(StaticModel &static_model) const;
