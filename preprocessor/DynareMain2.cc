--- conflicted
+++ resolved
@@ -50,25 +50,17 @@
     mod_file->writeJsonOutput(basename, json, json_output_mode, onlyjson);
 
   // Perform transformations on the model (creation of auxiliary vars and equations)
-<<<<<<< HEAD
-  mod_file->transformPass(nostrict);
+  mod_file->transformPass(nostrict, compute_xrefs);
   if (json == transformpass)
     mod_file->writeJsonOutput(basename, json, json_output_mode, onlyjson);
-=======
-  mod_file->transformPass(nostrict, compute_xrefs);
->>>>>>> ea13b12c
 
   // Evaluate parameters initialization, initval, endval and pounds
   mod_file->evalAllExpressions(warn_uninit);
 
   // Do computations
-<<<<<<< HEAD
-  mod_file->computingPass(no_tmp_terms, output_mode, compute_xrefs, params_derivs_order);
+  mod_file->computingPass(no_tmp_terms, output_mode, params_derivs_order);
   if (json == computingpass)
     mod_file->writeJsonOutput(basename, json, json_output_mode, onlyjson, jsonprintderivdetail);
-=======
-  mod_file->computingPass(no_tmp_terms, output_mode, params_derivs_order);
->>>>>>> ea13b12c
 
   // Write outputs
   if (output_mode != none)
