/*
 * Copyright (C) 2003-2014 Dynare Team
 *
 * This file is part of Dynare.
 *
 * Dynare is free software: you can redistribute it and/or modify
 * it under the terms of the GNU General Public License as published by
 * the Free Software Foundation, either version 3 of the License, or
 * (at your option) any later version.
 *
 * Dynare is distributed in the hope that it will be useful,
 * but WITHOUT ANY WARRANTY; without even the implied warranty of
 * MERCHANTABILITY or FITNESS FOR A PARTICULAR PURPOSE.  See the
 * GNU General Public License for more details.
 *
 * You should have received a copy of the GNU General Public License
 * along with Dynare.  If not, see <http://www.gnu.org/licenses/>.
 */

%skeleton "lalr1.cc"
%require "2.5"
%defines

%code top {
class ParsingDriver;
}

%code requires {
#include "ExprNode.hh"
#include "CodeInterpreter.hh"
}

%name-prefix "Dynare"

%parse-param { ParsingDriver &driver }
%lex-param { ParsingDriver &driver }

%locations
%initial-action
{
  // Initialize the locations' filenames to the filename maintained by the lexer
  @$.begin.filename = @$.end.filename = &(driver.lexer->filename);
}

%debug
%error-verbose

%union
{
  string *string_val;
  expr_t node_val;
  SymbolType symbol_type_val;
  vector<string *> *vector_string_val;
  vector<int> *vector_int_val;
  PriorDistributions prior_distributions_val;
};

%code {
/* Little hack: we redefine the macro which computes the locations, because
   we need to access the location from within the parsing driver for error
   and warning messages. */
#define YYLLOC_DEFAULT(Current, Rhs, N)                         \
  do {                                                          \
    if (N)                                                      \
      {                                                         \
        (Current).begin = YYRHSLOC(Rhs, 1).begin;               \
        (Current).end   = YYRHSLOC(Rhs, N).end;                 \
      }                                                         \
    else                                                        \
      {                                                         \
        (Current).begin = (Current).end = YYRHSLOC(Rhs, 0).end;	\
      }                                                         \
    driver.location = (Current);                                \
  } while(false)

#include "ParsingDriver.hh"

/* this "connects" the bison parser in the driver to the flex scanner class
 * object. it defines the yylex() function call to pull the next token from the
 * current lexer object of the driver context. */
#undef yylex
#define yylex driver.lexer->lex
}

%token AIM_SOLVER ANALYTIC_DERIVATION AR AUTOCORR
%token BAYESIAN_IRF BETA_PDF BLOCK USE_CALIBRATION
%token BVAR_DENSITY BVAR_FORECAST PARAMS
%token BVAR_PRIOR_DECAY BVAR_PRIOR_FLAT BVAR_PRIOR_LAMBDA
%token BVAR_PRIOR_MU BVAR_PRIOR_OMEGA BVAR_PRIOR_TAU BVAR_PRIOR_TRAIN
%token BVAR_REPLIC BYTECODE ALL_VALUES_REQUIRED
%token CALIB_SMOOTHER CHANGE_TYPE CHECK CONDITIONAL_FORECAST CONDITIONAL_FORECAST_PATHS CONF_SIG CONSTANT CONTROLLED_VAREXO CORR COVAR CUTOFF CYCLE_REDUCTION LOGARITHMIC_REDUCTION
%token CONSIDER_ALL_ENDOGENOUS CONSIDER_ONLY_OBSERVED
%token DATAFILE FILE SERIES DOUBLING DR_CYCLE_REDUCTION_TOL DR_LOGARITHMIC_REDUCTION_TOL DR_LOGARITHMIC_REDUCTION_MAXITER DR_ALGO DROP DSAMPLE DYNASAVE DYNATYPE CALIBRATION DIFFERENTIATE_FORWARD_VARS
%token END ENDVAL EQUAL ESTIMATION ESTIMATED_PARAMS ESTIMATED_PARAMS_BOUNDS ESTIMATED_PARAMS_INIT EXTENDED_PATH ENDOGENOUS_PRIOR
%token FILENAME FILTER_STEP_AHEAD FILTERED_VARS FIRST_OBS LAST_OBS SET_TIME PROCESS PROBABILITY MULTINOMIAL
%token <string_val> FLOAT_NUMBER DATES NUM_NONSTATIONARY MAX_ORDER_OF_INTEGRATION
%token DEFAULT FIXED_POINT
%token FORECAST K_ORDER_SOLVER INSTRUMENTS SHIFT MEAN STDEV VARIANCE MODE INTERVAL SHAPE DOMAINN
%token GAMMA_PDF GRAPH GRAPH_FORMAT CONDITIONAL_VARIANCE_DECOMPOSITION NOCHECK STD
%token HISTVAL HISTVAL_FILE HOMOTOPY_SETUP HOMOTOPY_MODE HOMOTOPY_STEPS HOMOTOPY_FORCE_CONTINUE HP_FILTER HP_NGRID HYBRID
%token IDENTIFICATION INF_CONSTANT INITVAL INITVAL_FILE BOUNDS JSCALE INIT INFILE INVARS
%token <string_val> INT_NUMBER
%token INV_GAMMA_PDF INV_GAMMA1_PDF INV_GAMMA2_PDF IRF IRF_SHOCKS IRF_PLOT_THRESHOLD IRF_CALIBRATION
%token KALMAN_ALGO KALMAN_TOL SUBSAMPLES OPTIONS TOLF
%token LAPLACE LIK_ALGO LIK_INIT LINEAR LOAD_IDENT_FILES LOAD_MH_FILE LOAD_PARAMS_AND_STEADY_STATE LOGLINEAR LOGDATA LYAPUNOV
%token LYAPUNOV_FIXED_POINT_TOL LYAPUNOV_DOUBLING_TOL LYAPUNOV_SQUARE_ROOT_SOLVER_TOL LOG_DEFLATOR LOG_TREND_VAR LOG_GROWTH_FACTOR MARKOWITZ MARGINAL_DENSITY MAX MAXIT
%token MFS MH_CONF_SIG MH_DROP MH_INIT_SCALE MH_JSCALE MH_MODE MH_NBLOCKS MH_REPLIC MH_RECOVER POSTERIOR_MAX_SUBSAMPLE_DRAWS MIN MINIMAL_SOLVING_PERIODS
%token MODE_CHECK MODE_CHECK_NEIGHBOURHOOD_SIZE MODE_CHECK_SYMMETRIC_PLOTS MODE_CHECK_NUMBER_OF_POINTS MODE_COMPUTE MODE_FILE MODEL MODEL_COMPARISON MODEL_INFO MSHOCKS ABS SIGN
%token MODEL_DIAGNOSTICS MODIFIEDHARMONICMEAN MOMENTS_VARENDO DIFFUSE_FILTER SUB_DRAWS TAPER_STEPS GEWEKE_INTERVAL MCMC_JUMPING_COVARIANCE MOMENT_CALIBRATION
%token <string_val> NAME
%token NAN_CONSTANT NO_STATIC NOBS NOCONSTANT NODISPLAY NOCORR NODIAGNOSTIC NOFUNCTIONS NO_HOMOTOPY
%token NOGRAPH NOMOMENTS NOPRINT NORMAL_PDF SAVE_DRAWS
%token OBSERVATION_TRENDS OPTIM OPTIM_WEIGHTS ORDER OSR OSR_PARAMS MAX_DIM_COVA_GROUP ADVANCED OUTFILE OUTVARS OVERWRITE
%token PARALLEL_LOCAL_FILES PARAMETERS PARAMETER_SET PARTIAL_INFORMATION PERFECT_FORESIGHT PERIODS PERIOD PLANNER_OBJECTIVE PLOT_CONDITIONAL_FORECAST PLOT_PRIORS PREFILTER PRESAMPLE
%token PERFECT_FORESIGHT_SETUP PERFECT_FORESIGHT_SOLVER
%token PRINT PRIOR_MC PRIOR_TRUNC PRIOR_MODE PRIOR_MEAN POSTERIOR_MODE POSTERIOR_MEAN POSTERIOR_MEDIAN PRUNING
%token <string_val> QUOTED_STRING
%token QZ_CRITERIUM QZ_ZERO_THRESHOLD FULL DSGE_VAR DSGE_VARLAG DSGE_PRIOR_WEIGHT TRUNCATE
%token RELATIVE_IRF REPLIC SIMUL_REPLIC RPLOT SAVE_PARAMS_AND_STEADY_STATE PARAMETER_UNCERTAINTY
%token SHOCKS SHOCK_DECOMPOSITION SIGMA_E SIMUL SIMUL_ALGO SIMUL_SEED ENDOGENOUS_TERMINAL_PERIOD
%token SMOOTHER SMOOTHER2HISTVAL SQUARE_ROOT_SOLVER STACK_SOLVE_ALGO STEADY_STATE_MODEL SOLVE_ALGO SOLVER_PERIODS
%token STDERR STEADY STOCH_SIMUL SURPRISE SYLVESTER SYLVESTER_FIXED_POINT_TOL REGIMES REGIME
%token TEX RAMSEY_MODEL RAMSEY_POLICY PLANNER_DISCOUNT DISCRETIONARY_POLICY DISCRETIONARY_TOL
%token <string_val> TEX_NAME
%token UNIFORM_PDF UNIT_ROOT_VARS USE_DLL USEAUTOCORR GSA_SAMPLE_FILE USE_UNIVARIATE_FILTERS_IF_SINGULARITY_IS_DETECTED
%token VALUES VAR VAREXO VAREXO_DET VAROBS PREDETERMINED_VARIABLES
%token WRITE_LATEX_DYNAMIC_MODEL WRITE_LATEX_STATIC_MODEL
%token XLS_SHEET XLS_RANGE LONG_NAME
%left COMMA
%left EQUAL_EQUAL EXCLAMATION_EQUAL
%left LESS GREATER LESS_EQUAL GREATER_EQUAL
%left PLUS MINUS
%left TIMES DIVIDE
%left UMINUS UPLUS
%nonassoc POWER
%token EXP LOG LN LOG10 SIN COS TAN ASIN ACOS ATAN SINH COSH TANH ERF
%token ASINH ACOSH ATANH SQRT NORMCDF NORMPDF STEADY_STATE EXPECTATION
/* GSA analysis */
%token DYNARE_SENSITIVITY MORRIS STAB REDFORM PPRIOR PRIOR_RANGE PPOST ILPTAU MORRIS_NLIV
%token MORRIS_NTRA NSAM LOAD_REDFORM LOAD_RMSE LOAD_STAB ALPHA2_STAB KSSTAT LOGTRANS_REDFORM THRESHOLD_REDFORM
%token KSSTAT_REDFORM ALPHA2_REDFORM NAMENDO NAMLAGENDO NAMEXO RMSE LIK_ONLY VAR_RMSE PFILT_RMSE ISTART_RMSE
%token ALPHA_RMSE ALPHA2_RMSE
/* end of GSA analysis*/
%token FREQ INITIAL_YEAR INITIAL_SUBPERIOD FINAL_YEAR FINAL_SUBPERIOD DATA VLIST LOG_VAR PERCENT_VAR
%token VLISTLOG VLISTPER
%token RESTRICTION RESTRICTION_FNAME CROSS_RESTRICTIONS NLAGS CONTEMP_REDUCED_FORM REAL_PSEUDO_FORECAST
%token DUMMY_OBS NSTATES INDXSCALESSTATES NO_BAYESIAN_PRIOR SPECIFICATION SIMS_ZHA
%token <string_val> ALPHA BETA ABAND NINV CMS NCMS CNUM GAMMA INV_GAMMA INV_GAMMA1 INV_GAMMA2 NORMAL UNIFORM EPS PDF FIG DR NONE PRIOR PRIOR_VARIANCE HESSIAN IDENTITY_MATRIX DIRICHLET
%token GSIG2_LMDM Q_DIAG FLAT_PRIOR NCSK NSTD DMM BURNIN SIMULREC SEED
%token INDXPARR INDXOVR INDXAP APBAND INDXIMF IMFBAND INDXFORE FOREBAND INDXGFOREHAT INDXGIMFHAT
%token INDXESTIMA INDXGDLS EQ_MS FILTER_COVARIANCE FILTER_DECOMPOSITION
%token EQ_CMS TLINDX TLNUMBER BANACT RESTRICTIONS
%token OUTPUT_FILE_TAG DRAWS_NBR_BURN_IN_1 DRAWS_NBR_BURN_IN_2 HORIZON
%token SBVAR TREND_VAR DEFLATOR GROWTH_FACTOR MS_IRF MS_VARIANCE_DECOMPOSITION
%token MS_ESTIMATION MS_SIMULATION MS_COMPUTE_MDD MS_COMPUTE_PROBABILITIES MS_FORECAST
%token SVAR_IDENTIFICATION EQUATION EXCLUSION LAG UPPER_CHOLESKY LOWER_CHOLESKY MONTHLY QUARTERLY
%token MARKOV_SWITCHING CHAIN DURATION NUMBER_OF_REGIMES NUMBER_OF_LAGS
%token SVAR COEFF COEFFICIENTS VARIANCES CONSTANTS EQUATIONS
%token EXTERNAL_FUNCTION EXT_FUNC_NAME EXT_FUNC_NARGS FIRST_DERIV_PROVIDED SECOND_DERIV_PROVIDED
%token SELECTED_VARIABLES_ONLY COVA_COMPUTE SIMULATION_FILE_TAG FILE_TAG
%token NO_ERROR_BANDS ERROR_BAND_PERCENTILES SHOCKS_PER_PARAMETER NO_CREATE_INIT
%token SHOCK_DRAWS FREE_PARAMETERS MEDIAN DATA_OBS_NBR NEIGHBORHOOD_WIDTH PVALUE_KS PVALUE_CORR
%token FILTERED_PROBABILITIES REAL_TIME_SMOOTHED
%token PROPOSAL_TYPE PROPOSAL_UPPER_BOUND PROPOSAL_LOWER_BOUND PROPOSAL_DRAWS USE_MEAN_CENTER
%token ADAPTIVE_MH_DRAWS THINNING_FACTOR COEFFICIENTS_PRIOR_HYPERPARAMETERS
%token CONVERGENCE_STARTING_VALUE CONVERGENCE_ENDING_VALUE CONVERGENCE_INCREMENT_VALUE
%token MAX_ITERATIONS_STARTING_VALUE MAX_ITERATIONS_INCREMENT_VALUE MAX_BLOCK_ITERATIONS
%token MAX_REPEATED_OPTIMIZATION_RUNS FUNCTION_CONVERGENCE_CRITERION BLOCK_LENGTH CALC_MARG_LIK
%token PARAMETER_CONVERGENCE_CRITERION NUMBER_OF_LARGE_PERTURBATIONS NUMBER_OF_SMALL_PERTURBATIONS
%token NUMBER_OF_POSTERIOR_DRAWS_AFTER_PERTURBATION MAX_NUMBER_OF_STAGES CHECK_MATS SIMULATE_DATA
%token RANDOM_FUNCTION_CONVERGENCE_CRITERION RANDOM_PARAMETER_CONVERGENCE_CRITERION

%type <node_val> expression expression_or_empty
%type <node_val> equation hand_side
%type <string_val> non_negative_number signed_number signed_integer date_str
%type <string_val> filename symbol vec_of_vec_value vec_value_list date_expr
%type <string_val> vec_value_1 vec_value signed_inf signed_number_w_inf
%type <string_val> range vec_value_w_inf vec_value_1_w_inf named_var
%type <string_val> integer_range signed_integer_range
%type <symbol_type_val> change_type_arg
%type <vector_string_val> change_type_var_list subsamples_eq_opt prior_eq_opt options_eq_opt calibration_range
%type <vector_int_val> vec_int_elem vec_int_1 vec_int vec_int_number
%type <prior_distributions_val> prior_pdf prior_distribution
%%

%start statement_list;

statement_list : statement
               | statement_list statement
               ;

statement : parameters
          | var
          | varexo
          | varexo_det
          | predetermined_variables
          | change_type
          | periods
          | model
          | initval
          | initval_file
          | endval
          | histval
          | init_param
          | shocks
          | mshocks
          | sigma_e
          | steady
          | check
          | simul
          | stoch_simul
          | estimation
          | estimated_params
          | estimated_params_bounds
          | estimated_params_init
          | set_time
          | data
          | calibration
          | prior
          | prior_eq
          | subsamples
          | subsamples_eq
          | options
          | options_eq
          | varobs
          | observation_trends
          | unit_root_vars
          | dsample
          | rplot
          | optim_weights
          | osr_params
          | osr
          | dynatype
          | dynasave
          | model_comparison
          | model_info
          | planner_objective
          | ramsey_model
          | ramsey_policy
          | discretionary_policy
          | bvar_density
          | bvar_forecast
          | sbvar
          | dynare_sensitivity
          | homotopy_setup
          | forecast
          | load_params_and_steady_state
          | save_params_and_steady_state
          | identification
          | write_latex_dynamic_model
          | write_latex_static_model
          | shock_decomposition
          | conditional_forecast
          | conditional_forecast_paths
          | plot_conditional_forecast
          | svar_identification
          | markov_switching
          | multinomial
          | svar
          | external_function
          | steady_state_model
          | trend_var
          | log_trend_var
          | ms_estimation
          | ms_simulation
          | ms_compute_mdd
          | ms_compute_probabilities
          | ms_forecast
          | ms_irf
          | ms_variance_decomposition
          | calib_smoother
          | extended_path
          | model_diagnostics
          | moment_calibration
          | irf_calibration
<<<<<<< HEAD
          | dmm
=======
          | smoother2histval
          | histval_file
          | perfect_foresight_setup
          | perfect_foresight_solver
>>>>>>> 128761ac
          ;

dsample : DSAMPLE INT_NUMBER ';'
          { driver.dsample($2); }
        | DSAMPLE INT_NUMBER INT_NUMBER ';'
          { driver.dsample($2, $3); }
        ;

rplot : RPLOT symbol_list ';' { driver.rplot(); };

trend_var : TREND_VAR '(' GROWTH_FACTOR EQUAL { driver.begin_trend(); } hand_side ')' trend_var_list ';'
            { driver.end_trend_var($6); }
          ;

trend_var_list : trend_var_list symbol
                 { driver.declare_trend_var(false, $2); }
               | trend_var_list COMMA symbol
                 { driver.declare_trend_var(false, $3); }
               | symbol
                 { driver.declare_trend_var(false, $1); }
               | trend_var_list symbol TEX_NAME
                 { driver.declare_trend_var(false, $2, $3); }
               | trend_var_list COMMA symbol TEX_NAME
                 { driver.declare_trend_var(false, $3, $4); }
               | symbol TEX_NAME
                 { driver.declare_trend_var(false, $1, $2); }
               ;

log_trend_var : LOG_TREND_VAR '(' LOG_GROWTH_FACTOR EQUAL { driver.begin_trend(); } hand_side ')' log_trend_var_list ';'
                { driver.end_trend_var($6); }
              ;

log_trend_var_list : log_trend_var_list symbol
                     { driver.declare_trend_var(true, $2); }
                   | log_trend_var_list COMMA symbol
                     { driver.declare_trend_var(true, $3); }
                   | symbol
                     { driver.declare_trend_var(true, $1); }
                   | log_trend_var_list symbol TEX_NAME
                     { driver.declare_trend_var(true, $2, $3); }
                   | log_trend_var_list COMMA symbol TEX_NAME
                     { driver.declare_trend_var(true, $3, $4); }
                   | symbol TEX_NAME
                     { driver.declare_trend_var(true, $1, $2); }
                   ;

var : VAR var_list ';'
    | VAR '(' DEFLATOR EQUAL { driver.begin_trend(); } hand_side ')' nonstationary_var_list ';'
      { driver.end_nonstationary_var(false, $6); }
    | VAR '(' LOG_DEFLATOR EQUAL { driver.begin_trend(); } hand_side ')' nonstationary_var_list ';'
      { driver.end_nonstationary_var(true, $6); }
    ;

nonstationary_var_list : nonstationary_var_list symbol
                         { driver.declare_nonstationary_var($2); }
                       | nonstationary_var_list COMMA symbol
                         { driver.declare_nonstationary_var($3); }
                       | symbol
                         { driver.declare_nonstationary_var($1); }
                       |  nonstationary_var_list symbol named_var
                         { driver.declare_nonstationary_var($2, NULL, $3); }
                       | nonstationary_var_list COMMA symbol named_var
                         { driver.declare_nonstationary_var($3, NULL, $4); }
                       | symbol named_var
                         { driver.declare_nonstationary_var($1, NULL, $2); }
                       | nonstationary_var_list symbol TEX_NAME
                         { driver.declare_nonstationary_var($2, $3); }
                       | nonstationary_var_list COMMA symbol TEX_NAME
                         { driver.declare_nonstationary_var($3, $4); }
                       | symbol TEX_NAME
                         { driver.declare_nonstationary_var($1, $2); }
                       | nonstationary_var_list symbol TEX_NAME named_var
                         { driver.declare_nonstationary_var($2, $3, $4); }
                       | nonstationary_var_list COMMA symbol TEX_NAME named_var
                         { driver.declare_nonstationary_var($3, $4, $5); }
                       | symbol TEX_NAME named_var
                         { driver.declare_nonstationary_var($1, $2, $3); }
                       ;

varexo : VAREXO varexo_list ';';

varexo_det : VAREXO_DET varexo_det_list ';';

predetermined_variables : PREDETERMINED_VARIABLES predetermined_variables_list ';';

parameters : PARAMETERS parameter_list ';';

named_var : '(' LONG_NAME EQUAL QUOTED_STRING ')'
            { $$ = $4; }
          ;

var_list : var_list symbol
           { driver.declare_endogenous($2); }
         | var_list COMMA symbol
           { driver.declare_endogenous($3); }
         | symbol
           { driver.declare_endogenous($1); }
         | var_list symbol named_var
           { driver.declare_endogenous($2, NULL, $3); }
         | var_list COMMA symbol named_var
           { driver.declare_endogenous($3, NULL, $4); }
         | symbol named_var
           { driver.declare_endogenous($1, NULL, $2); }
         | var_list symbol TEX_NAME
           { driver.declare_endogenous($2, $3); }
         | var_list COMMA symbol TEX_NAME
           { driver.declare_endogenous($3, $4); }
         | symbol TEX_NAME
           { driver.declare_endogenous($1, $2); }
         | var_list symbol TEX_NAME named_var
           { driver.declare_endogenous($2, $3, $4); }
         | var_list COMMA symbol TEX_NAME named_var
           { driver.declare_endogenous($3, $4, $5); }
         | symbol TEX_NAME named_var
           { driver.declare_endogenous($1, $2, $3); }
         ;

varexo_list : varexo_list symbol
              { driver.declare_exogenous($2); }
            | varexo_list COMMA symbol
              { driver.declare_exogenous($3); }
            | symbol
              { driver.declare_exogenous($1); }
            | varexo_list symbol named_var
              { driver.declare_exogenous($2, NULL, $3); }
            | varexo_list COMMA symbol named_var
              { driver.declare_exogenous($3, NULL, $4); }
            | symbol named_var
              { driver.declare_exogenous($1, NULL, $2); }
            | varexo_list symbol TEX_NAME
              { driver.declare_exogenous($2, $3); }
            | varexo_list COMMA symbol TEX_NAME
              { driver.declare_exogenous($3, $4); }
            | symbol TEX_NAME
              { driver.declare_exogenous($1, $2); }
            | varexo_list symbol TEX_NAME named_var
              { driver.declare_exogenous($2, $3, $4); }
            | varexo_list COMMA symbol TEX_NAME named_var
              { driver.declare_exogenous($3, $4, $5); }
            | symbol TEX_NAME named_var
              { driver.declare_exogenous($1, $2, $3); }
            ;

varexo_det_list : varexo_det_list symbol
                  { driver.declare_exogenous_det($2); }
                | varexo_det_list COMMA symbol
                  { driver.declare_exogenous_det($3); }
                | symbol
                  { driver.declare_exogenous_det($1); }
                | varexo_det_list symbol named_var
                  { driver.declare_exogenous_det($2, NULL, $3); }
                | varexo_det_list COMMA symbol named_var
                  { driver.declare_exogenous_det($3, NULL, $4); }
                | symbol named_var
                  { driver.declare_exogenous_det($1, NULL, $2); }
                | varexo_det_list symbol TEX_NAME
                  { driver.declare_exogenous_det($2, $3); }
                | varexo_det_list COMMA symbol TEX_NAME
                  { driver.declare_exogenous_det($3, $4); }
                | symbol TEX_NAME
                   { driver.declare_exogenous_det($1, $2); }
                | varexo_det_list symbol TEX_NAME named_var
                  { driver.declare_exogenous_det($2, $3, $4); }
                | varexo_det_list COMMA symbol TEX_NAME named_var
                  { driver.declare_exogenous_det($3, $4, $5); }
                | symbol TEX_NAME named_var
                   { driver.declare_exogenous_det($1, $2, $3); }
                ;

parameter_list : parameter_list symbol
                 { driver.declare_parameter($2); }
               | parameter_list COMMA symbol
                 { driver.declare_parameter($3); }
               | symbol
                 { driver.declare_parameter($1); }
               | parameter_list symbol named_var
                 { driver.declare_parameter($2, NULL, $3); }
               | parameter_list COMMA symbol named_var
                 { driver.declare_parameter($3, NULL, $4); }
               | symbol named_var
                 { driver.declare_parameter($1, NULL, $2); }
               | parameter_list symbol TEX_NAME
                 { driver.declare_parameter($2, $3); }
               | parameter_list COMMA symbol TEX_NAME
                 { driver.declare_parameter($3, $4); }
               | symbol TEX_NAME
                 { driver.declare_parameter($1, $2); }
               | parameter_list symbol TEX_NAME named_var
                 { driver.declare_parameter($2, $3, $4); }
               | parameter_list COMMA symbol TEX_NAME named_var
                 { driver.declare_parameter($3, $4, $5); }
               | symbol TEX_NAME named_var
                 { driver.declare_parameter($1, $2, $3); }
               ;

predetermined_variables_list : predetermined_variables_list symbol
                               { driver.add_predetermined_variable($2); }
                             | predetermined_variables_list COMMA symbol
                               { driver.add_predetermined_variable($3); }
                             | symbol
                               { driver.add_predetermined_variable($1); }
                             ;

change_type : CHANGE_TYPE '(' change_type_arg ')' change_type_var_list ';'
              { driver.change_type($3, $5); }
            ;

change_type_arg : PARAMETERS
                  { $$ = eParameter; }
                | VAR
                  { $$ = eEndogenous; }
                | VAREXO
                  { $$ = eExogenous; }
                | VAREXO_DET
                  { $$ = eExogenousDet; }
                ;

change_type_var_list : symbol
                       { $$ = new vector<string *>(); $$->push_back($1); }
                     | change_type_var_list symbol
                       { $$ = $1; $1->push_back($2); }
                     | change_type_var_list COMMA symbol
                       { $$ = $1; $1->push_back($3); }
                     ;

periods : PERIODS INT_NUMBER ';'
          { driver.periods($2); }
        | PERIODS EQUAL INT_NUMBER ';'
          { driver.periods($3); }
        ;

init_param : symbol EQUAL expression ';' { driver.init_param($1, $3); };

expression : '(' expression ')'
             { $$ = $2;}
           | symbol
             { $$ = driver.add_expression_variable($1); }
           | non_negative_number
             { $$ = driver.add_non_negative_constant($1); }
           | expression PLUS expression
             { $$ = driver.add_plus($1, $3); }
           | expression MINUS expression
             { $$ = driver.add_minus($1, $3); }
           | expression DIVIDE expression
             { $$ = driver.add_divide($1, $3); }
           | expression TIMES expression
             { $$ = driver.add_times($1, $3); }
           | expression POWER expression
             { $$ = driver.add_power($1, $3); }
           | expression LESS expression
             { $$ = driver.add_less($1, $3); }
           | expression GREATER expression
             { $$ = driver.add_greater($1, $3); }
           | expression LESS_EQUAL expression
             { $$ = driver.add_less_equal($1, $3); }
           | expression GREATER_EQUAL expression
             { $$ = driver.add_greater_equal($1, $3); }
           | expression EQUAL_EQUAL expression
             { $$ = driver.add_equal_equal($1, $3); }
           | expression EXCLAMATION_EQUAL expression
             { $$ = driver.add_different($1, $3); }
           | MINUS expression %prec UMINUS
             { $$ = driver.add_uminus($2); }
           | PLUS expression %prec UPLUS
             { $$ = $2; }
           | EXP '(' expression ')'
             { $$ = driver.add_exp($3); }
           | LOG '(' expression ')'
             { $$ = driver.add_log($3); }
           | LN '(' expression ')'
             { $$ = driver.add_log($3); }
           | LOG10 '(' expression ')'
             { $$ = driver.add_log10($3); }
           | SIN '(' expression ')'
             { $$ = driver.add_sin($3); }
           | COS '(' expression ')'
             { $$ = driver.add_cos($3); }
           | TAN '(' expression ')'
             { $$ = driver.add_tan($3); }
           | ASIN '(' expression ')'
             { $$ = driver.add_asin($3); }
           | ACOS '(' expression ')'
             { $$ = driver.add_acos($3); }
           | ATAN '(' expression ')'
             { $$ = driver.add_atan($3); }
           | SQRT '(' expression ')'
             { $$ = driver.add_sqrt($3); }
           | ABS '(' expression ')'
             { $$ = driver.add_abs($3); }
           | SIGN '(' expression ')'
             { $$ = driver.add_sign($3); }
           | MAX '(' expression COMMA expression ')'
             { $$ = driver.add_max($3, $5); }
           | MIN '(' expression COMMA expression ')'
             { $$ = driver.add_min($3, $5); }
           | symbol { driver.push_external_function_arg_vector_onto_stack(); } '(' comma_expression ')'
             { $$ = driver.add_model_var_or_external_function($1, false); }
           | NORMCDF '(' expression COMMA expression COMMA expression ')'
             { $$ = driver.add_normcdf($3, $5, $7); }
           | NORMCDF '(' expression ')'
             { $$ = driver.add_normcdf($3); }
           | NORMPDF '(' expression COMMA expression COMMA expression ')'
             { $$ = driver.add_normpdf($3, $5, $7); }
           | NORMPDF '(' expression ')'
             { $$ = driver.add_normpdf($3); }
           | ERF '(' expression ')'
             { $$ = driver.add_erf($3); }
           | NAN_CONSTANT
             { $$ = driver.add_nan_constant(); }
           | INF_CONSTANT
             { $$ = driver.add_inf_constant(); }
           ;

comma_expression : expression
                   { driver.add_external_function_arg($1); }
                 | comma_expression COMMA expression
                   { driver.add_external_function_arg($3); }
                 ;

expression_or_empty : {$$ = driver.add_nan_constant();}
                    | expression
	            ;

initval : INITVAL ';' initval_list END ';'
          { driver.end_initval(false); }
        | INITVAL '(' ALL_VALUES_REQUIRED ')' ';' initval_list END ';'
          { driver.end_initval(true); }
        ;

initval_file : INITVAL_FILE '(' FILENAME EQUAL filename ')' ';'
               { driver.initval_file($5); }
             ;

endval : ENDVAL ';' initval_list END ';'
         { driver.end_endval(false); }
       | ENDVAL '(' ALL_VALUES_REQUIRED ')' ';' initval_list END ';'
         { driver.end_endval(true); }
       ;

initval_list : initval_list initval_elem
             | initval_elem
             ;

initval_elem : symbol EQUAL expression ';' { driver.init_val($1, $3); };

histval : HISTVAL ';' histval_list END ';' { driver.end_histval(); };

histval_list : histval_list histval_elem
             | histval_elem
             ;

histval_elem : symbol '(' signed_integer ')' EQUAL expression ';' { driver.hist_val($1, $3, $6); };

histval_file : HISTVAL_FILE '(' FILENAME EQUAL filename ')' ';'
               { driver.histval_file($5); }
             ;

model_options : BLOCK { driver.block(); }
              | o_cutoff
							| o_mfs
              | BYTECODE { driver.byte_code(); }
              | USE_DLL { driver.use_dll(); }
              | NO_STATIC { driver.no_static();}
              | DIFFERENTIATE_FORWARD_VARS { driver.differentiate_forward_vars_all(); }
              | DIFFERENTIATE_FORWARD_VARS EQUAL '(' symbol_list ')' { driver.differentiate_forward_vars_some(); }
              | o_linear
              | PARALLEL_LOCAL_FILES EQUAL '(' parallel_local_filename_list ')'
              ;

model_options_list : model_options_list COMMA model_options
                   | model_options
                   ;

model : MODEL ';' { driver.begin_model(); }
        equation_list END ';' { driver.reset_data_tree(); }
      | MODEL '(' model_options_list ')' ';' { driver.begin_model(); }
        equation_list END ';' { driver.reset_data_tree(); }
      ;

equation_list : equation_list equation
              | equation_list pound_expression
              | equation
              | pound_expression
              ;

equation : hand_side EQUAL hand_side ';'
           { $$ = driver.add_model_equal($1, $3); }
         | hand_side ';'
           { $$ = driver.add_model_equal_with_zero_rhs($1); }
         | '[' tags_list ']' hand_side EQUAL hand_side ';'
           { $$ = driver.add_model_equal($4, $6); }
         | '[' tags_list ']' hand_side ';'
           { $$ = driver.add_model_equal_with_zero_rhs($4); }
         ;

tags_list : tags_list COMMA tag_pair
          | tag_pair
          ;

tag_pair : NAME EQUAL QUOTED_STRING
           { driver.add_equation_tags($1, $3); }
         | NAME
           { driver.add_equation_tags($1, new string()); }
         ;

hand_side : '(' hand_side ')'
            { $$ = $2;}
          | symbol
            { $$ = driver.add_model_variable($1); }
          | non_negative_number
            { $$ = driver.add_non_negative_constant($1); }
          | hand_side PLUS hand_side
            { $$ = driver.add_plus($1, $3); }
          | hand_side MINUS hand_side
            { $$ = driver.add_minus($1, $3); }
          | hand_side DIVIDE hand_side
            { $$ = driver.add_divide($1, $3); }
          | hand_side TIMES hand_side
            { $$ = driver.add_times($1, $3); }
          | hand_side LESS hand_side
            { $$ = driver.add_less($1, $3); }
          | hand_side GREATER hand_side
            { $$ = driver.add_greater($1, $3); }
          | hand_side LESS_EQUAL hand_side
            { $$ = driver.add_less_equal($1, $3); }
          | hand_side GREATER_EQUAL hand_side
            { $$ = driver.add_greater_equal($1, $3); }
          | hand_side EQUAL_EQUAL hand_side
            { $$ = driver.add_equal_equal($1, $3); }
          | hand_side EXCLAMATION_EQUAL hand_side
            { $$ = driver.add_different($1, $3); }
          | hand_side POWER hand_side
            { $$ = driver.add_power($1, $3); }
          | EXPECTATION '(' signed_integer ')''(' hand_side ')'
	    { $$ = driver.add_expectation($3, $6); }
          | MINUS hand_side %prec UMINUS
            { $$ = driver.add_uminus($2); }
          | PLUS hand_side
            { $$ = $2; }
          | EXP '(' hand_side ')'
            { $$ = driver.add_exp($3); }
          | LOG '(' hand_side ')'
            { $$ = driver.add_log($3); }
          | LN '(' hand_side ')'
            { $$ = driver.add_log($3); }
          | LOG10 '(' hand_side ')'
            { $$ = driver.add_log10($3); }
          | SIN '(' hand_side ')'
            { $$ = driver.add_sin($3); }
          | COS '(' hand_side ')'
            { $$ = driver.add_cos($3); }
          | TAN '(' hand_side ')'
            { $$ = driver.add_tan($3); }
          | ASIN '(' hand_side ')'
            { $$ = driver.add_asin($3); }
          | ACOS '(' hand_side ')'
            { $$ = driver.add_acos($3); }
          | ATAN '(' hand_side ')'
            { $$ = driver.add_atan($3); }
          | SQRT '(' hand_side ')'
            { $$ = driver.add_sqrt($3); }
          | ABS '(' hand_side ')'
            { $$ = driver.add_abs($3); }
          | SIGN '(' hand_side ')'
            { $$ = driver.add_sign($3); }
          | MAX '(' hand_side COMMA hand_side ')'
            { $$ = driver.add_max($3, $5); }
          | MIN '(' hand_side COMMA hand_side ')'
            { $$ = driver.add_min($3, $5); }
          | symbol { driver.push_external_function_arg_vector_onto_stack(); } '(' comma_hand_side ')'
            { $$ = driver.add_model_var_or_external_function($1, true); }
          | NORMCDF '(' hand_side COMMA hand_side COMMA hand_side ')'
            { $$ = driver.add_normcdf($3, $5, $7); }
          | NORMCDF '(' hand_side ')'
            { $$ = driver.add_normcdf($3); }
          | NORMPDF '(' hand_side COMMA hand_side COMMA hand_side ')'
            { $$ = driver.add_normpdf($3, $5, $7); }
          | NORMPDF '(' hand_side ')'
            { $$ = driver.add_normpdf($3); }
          | ERF '(' hand_side ')'
            { $$ = driver.add_erf($3); }
          | STEADY_STATE '(' hand_side ')'
            { $$ = driver.add_steady_state($3); }
          ;

comma_hand_side : hand_side
                  { driver.add_external_function_arg($1); }
                | comma_hand_side COMMA hand_side
                  { driver.add_external_function_arg($3); }
                ;

pound_expression: '#' symbol EQUAL hand_side ';'
                  { driver.declare_and_init_model_local_variable($2, $4); };

shocks : SHOCKS ';' shock_list END ';' { driver.end_shocks(false); }
       | SHOCKS '(' OVERWRITE ')' ';' shock_list END ';' { driver.end_shocks(true); }
       ;

shock_list : shock_list shock_elem
           | shock_elem
           ;

shock_elem : det_shock_elem
           | VAR symbol ';' STDERR expression ';'
             { driver.add_stderr_shock($2, $5); }
           | VAR symbol EQUAL expression ';'
             { driver.add_var_shock($2, $4); }
           | VAR symbol COMMA symbol EQUAL expression ';'
             { driver.add_covar_shock($2, $4, $6); }
           | CORR symbol COMMA symbol EQUAL expression ';'
             { driver.add_correl_shock($2, $4, $6); }
           ;

det_shock_elem : VAR symbol ';' PERIODS period_list ';' VALUES value_list ';'
                 { driver.add_det_shock($2, false); }
               ;

svar_identification : SVAR_IDENTIFICATION {driver.begin_svar_identification();} ';' svar_identification_list END ';'
                      { driver.end_svar_identification(); }
                    ;

svar_identification_list : svar_identification_list svar_identification_elem
                         | svar_identification_elem
                         ;

svar_identification_elem : EXCLUSION LAG INT_NUMBER ';' svar_equation_list
                           { driver.combine_lag_and_restriction($3); }
                         | EXCLUSION CONSTANTS ';'
                           { driver.add_constants_exclusion(); }
                         | RESTRICTION EQUATION INT_NUMBER COMMA
			 { driver.add_restriction_equation_nbr($3);}
                           restriction_expression EQUAL
                                {driver.add_restriction_equal();}
                           restriction_expression ';'
                         | UPPER_CHOLESKY ';'
                           { driver.add_upper_cholesky(); }
                         | LOWER_CHOLESKY ';'
                           { driver.add_lower_cholesky(); }
                         ;

svar_equation_list : svar_equation_list EQUATION INT_NUMBER COMMA svar_var_list ';'
                     { driver.add_restriction_in_equation($3); }
                   | EQUATION INT_NUMBER COMMA svar_var_list ';'
                     { driver.add_restriction_in_equation($2); }
                   ;

svar_var_list : svar_var_list COMMA symbol
                { driver.add_in_svar_restriction_symbols($3); }
              | symbol
                { driver.add_in_svar_restriction_symbols($1); }
              ;

restriction_expression : expression {driver.check_restriction_expression_constant($1);}
                       | restriction_expression_1
                       ;

restriction_expression_1 : restriction_elem_expression
                         | restriction_expression_1 restriction_elem_expression
                         ;

restriction_elem_expression : COEFF '(' symbol COMMA INT_NUMBER ')'
                                 { driver.add_positive_restriction_element($3,$5);}
                            | PLUS COEFF '(' symbol COMMA INT_NUMBER ')'
		                 { driver.add_positive_restriction_element($4,$6);}
                            | MINUS COEFF '(' symbol COMMA INT_NUMBER ')'
		                 { driver.add_negative_restriction_element($4,$6);}
                            | expression TIMES COEFF '(' symbol COMMA INT_NUMBER ')'
                                 { driver.add_positive_restriction_element($1,$5,$7);}
                            ;

dmm : DMM '(' dmm_options_list ')' ';'
      { driver.dmm(); }
    ;

dmm_options_list : dmm_options_list COMMA dmm_options
                 | dmm_options
                 ;

dmm_options : o_mcmc_drop
            | o_mcmc_replic
            | o_dmm_seed
            | o_dmm_thinning_factor
            | o_datafile
            | o_dmm_max_order_of_integration
            | o_dmm_num_nonstationary
            | o_dmm_simulate_data
            | o_dmm_check_mats
            | o_dmm_calc_marg_lik
            | o_dmm_block_length
            ;

markov_switching : MARKOV_SWITCHING '(' ms_options_list ')' ';'
                   { driver.markov_switching(); }
                 ;

ms_options_list : ms_options_list COMMA ms_options
                | ms_options
                ;

ms_options : o_chain
           | o_duration
           | o_restrictions
           | o_number_of_regimes
           | o_number_of_lags
           | o_parameters
           ;

svar : SVAR '(' svar_options_list ')' ';'
       { driver.svar(); }
     ;

svar_options_list : svar_options_list COMMA svar_options
                  | svar_options
                  ;

svar_options : o_coefficients
             | o_variances
             | o_equations
             | o_chain
             ;

mshocks : MSHOCKS ';' mshock_list END ';' { driver.end_mshocks(false); }
        | MSHOCKS '(' OVERWRITE ')' ';' mshock_list END ';' { driver.end_mshocks(true); }
        ;

mshock_list : mshock_list det_shock_elem
            | det_shock_elem
            ;

period_list : period_list COMMA INT_NUMBER
              { driver.add_period($3); }
            | period_list INT_NUMBER
              { driver.add_period($2); }
            | period_list COMMA INT_NUMBER ':' INT_NUMBER
              { driver.add_period($3, $5); }
            | period_list INT_NUMBER ':' INT_NUMBER
              { driver.add_period($2, $4); }
            | INT_NUMBER ':' INT_NUMBER
              { driver.add_period($1, $3); }
            | INT_NUMBER
              { driver.add_period($1); }
            ;

sigma_e : SIGMA_E EQUAL '[' triangular_matrix ']' ';' { driver.do_sigma_e(); };

value_list : value_list COMMA '(' expression ')'
             { driver.add_value($4); }
           | value_list '(' expression ')'
             { driver.add_value($3); }
           | '(' expression ')'
             { driver.add_value($2); }
           | value_list COMMA signed_number
             { driver.add_value($3); }
           | value_list signed_number
             { driver.add_value($2); }
           | signed_number
             { driver.add_value($1); }
           ;

triangular_matrix : triangular_matrix ';' triangular_row
                    { driver.end_of_row(); }
                  | triangular_row
                    { driver.end_of_row(); }
                  ;

triangular_row : triangular_row COMMA '(' expression ')'
                 { driver.add_to_row($4); }
               | triangular_row COMMA signed_number
                 { driver.add_to_row_const($3); }
               | triangular_row '(' expression ')'
                 { driver.add_to_row($3); }
               | triangular_row signed_number
                 { driver.add_to_row_const($2); }
               | '(' expression ')'
                 { driver.add_to_row($2); }
               | signed_number
                 { driver.add_to_row_const($1); }
               ;

steady : STEADY ';'
         { driver.steady(); }
       | STEADY '(' steady_options_list ')' ';'
         { driver.steady(); }
       ;

steady_options_list : steady_options_list COMMA steady_options
                    | steady_options
                    ;

steady_options : o_solve_algo
               | o_homotopy_mode
               | o_homotopy_steps
               | o_homotopy_force_continue
               | o_markowitz
               | o_steady_maxit
               | o_nocheck
               ;

check : CHECK ';'
        { driver.check(); }
      | CHECK '(' check_options_list ')' ';'
        { driver.check(); }
      ;

check_options_list : check_options_list COMMA check_options
                   | check_options
                   ;

check_options : steady_options
	      | o_qz_zero_threshold
	      ;

model_info : MODEL_INFO ';'
             { driver.model_info(); }
            | MODEL_INFO '(' model_info_options_list ')' ';'
              { driver.model_info(); }
           ;

model_info_options_list : model_info_options_list COMMA model_info_options
                   | model_info_options
                   ;
model_info_options :

perfect_foresight_setup : PERFECT_FORESIGHT_SETUP ';'
                          { driver.perfect_foresight_setup(); }
                        | PERFECT_FORESIGHT_SETUP '(' perfect_foresight_setup_options_list ')' ';'
                          { driver.perfect_foresight_setup(); }
                        ;

perfect_foresight_setup_options_list : perfect_foresight_setup_options_list COMMA perfect_foresight_setup_options
                                     | perfect_foresight_setup_options
                                     ;

perfect_foresight_setup_options : o_periods
                                | o_datafile
                                ;

perfect_foresight_solver : PERFECT_FORESIGHT_SOLVER ';'
                          { driver.perfect_foresight_solver(); }
                         | PERFECT_FORESIGHT_SOLVER '(' perfect_foresight_solver_options_list ')' ';'
                          { driver.perfect_foresight_solver(); }
                         ;

perfect_foresight_solver_options_list : perfect_foresight_solver_options_list COMMA perfect_foresight_solver_options
                                     | perfect_foresight_solver_options
                                     ;

perfect_foresight_solver_options : o_stack_solve_algo
                                 | o_markowitz
                                 | o_minimal_solving_periods
                                 | o_simul_maxit
	                         | o_endogenous_terminal_period
                                 | o_no_homotopy
                                 ;

simul : SIMUL ';'
        { driver.simul(); }
      | SIMUL '(' simul_options_list ')' ';'
        { driver.simul(); }
      ;

simul_options_list : simul_options_list COMMA simul_options
                   | simul_options
                   ;

simul_options : perfect_foresight_setup_options
              | perfect_foresight_solver_options
              ;

external_function : EXTERNAL_FUNCTION '(' external_function_options_list ')' ';'
                    { driver.external_function(); }
                  ;

external_function_options_list : external_function_options_list COMMA external_function_options
                               | external_function_options
                               ;

external_function_options : o_ext_func_name
                          | o_ext_func_nargs
                          | o_first_deriv_provided
                          | o_second_deriv_provided
                          ;

stoch_simul : STOCH_SIMUL ';'
              { driver.stoch_simul(); }
            | STOCH_SIMUL '(' stoch_simul_options_list ')' ';'
              { driver.stoch_simul(); }
            | STOCH_SIMUL symbol_list ';'
              { driver.stoch_simul(); }
            | STOCH_SIMUL '(' stoch_simul_options_list ')' symbol_list ';'
              { driver.stoch_simul(); }
            ;

stoch_simul_options_list : stoch_simul_options_list COMMA stoch_simul_options
                         | stoch_simul_options
                         ;

stoch_simul_primary_options : o_dr_algo
                            | o_solve_algo
                            | o_simul_algo
                            | o_linear
                            | o_order
                            | o_replic
                            | o_drop
                            | o_ar
                            | o_nocorr
                            | o_nofunctions
                            | o_nomoments
                            | o_nograph
                            | o_nodisplay
                            | o_graph_format
                            | o_irf
                            | o_irf_shocks
                            | o_relative_irf
                            | o_hp_filter
                            | o_hp_ngrid
                            | o_periods
                            | o_simul
                            | o_simul_seed
                            | o_simul_replic
                            | o_qz_criterium
                            | o_qz_zero_threshold
                            | o_print
                            | o_noprint
                            | o_aim_solver
                            | o_partial_information
                            | o_conditional_variance_decomposition
                            | o_k_order_solver
                            | o_pruning
                            | o_sylvester
                            | o_sylvester_fixed_point_tol
                            | o_dr
                            | o_dr_cycle_reduction_tol
                            | o_dr_logarithmic_reduction_tol
                            | o_dr_logarithmic_reduction_maxiter
                            | o_irf_plot_threshold
                            ;

stoch_simul_options : stoch_simul_primary_options
                    | o_loglinear
                    ;

prob_symbol_list : prob_symbol_list symbol
                   { driver.add_in_prob_symbol_list($2); }
                 | prob_symbol_list COMMA symbol
                   { driver.add_in_prob_symbol_list($3); }
                 | symbol
                   { driver.add_in_prob_symbol_list($1); }
                 ;

symbol_list : symbol_list symbol
               { driver.add_in_symbol_list($2); }
             | symbol_list COMMA symbol
               { driver.add_in_symbol_list($3); }
             | symbol
               { driver.add_in_symbol_list($1); }
             ;

symbol_list_ext : symbol_list
                | ':'
                  {
                    string *colon = new string(":");
                    driver.add_in_symbol_list(colon);
                  }
                ;

signed_integer : PLUS INT_NUMBER
                 { $$ = $2; }
               | MINUS INT_NUMBER
                { $2->insert(0, "-"); $$ = $2; }
               | INT_NUMBER
               ;

non_negative_number : INT_NUMBER
                    | FLOAT_NUMBER
                    ;

signed_number : PLUS non_negative_number
               { $$ = $2; }
              | MINUS non_negative_number
               { $2->insert(0, "-"); $$ = $2; }
              | non_negative_number
              ;

signed_inf : PLUS INF_CONSTANT
             { $$ = new string ("Inf"); }
           | MINUS INF_CONSTANT
             { $$ = new string ("-Inf"); }
           | INF_CONSTANT
             { $$ = new string ("Inf"); }
           ;

signed_number_w_inf : signed_inf
                    | signed_number
                    ;

estimated_params : ESTIMATED_PARAMS ';' estimated_list END ';' { driver.estimated_params(); };

estimated_list : estimated_list estimated_elem
                 { driver.add_estimated_params_element(); }
               | estimated_elem
                 { driver.add_estimated_params_element(); }
               ;

estimated_elem : estimated_elem1 COMMA estimated_elem2 ';';

estimated_elem1 : STDERR symbol
                  {
                    driver.estim_params.type = 1;
                    driver.estim_params.name = *$2;
                    delete $2;
                  }
                | symbol
                  {
                    driver.estim_params.type = 2;
                    driver.estim_params.name = *$1;
                    delete $1;
                  }
                | CORR symbol COMMA symbol
                  {
                    driver.estim_params.type = 3;
                    driver.estim_params.name = *$2;
                    driver.estim_params.name2 = *$4;
                    delete $2;
                    delete $4;
                  }
                | DSGE_PRIOR_WEIGHT
                  {
                    driver.estim_params.type = 2;
                    driver.estim_params.name = "dsge_prior_weight";
                  }
                ;

estimated_elem2 : prior_pdf COMMA estimated_elem3
                  {
                    driver.estim_params.prior = $1;
                  }
                | expression_or_empty COMMA prior_pdf COMMA estimated_elem3
                  {
                    driver.estim_params.init_val = $1;
                    driver.estim_params.prior = $3;
                  }
                | expression_or_empty COMMA expression_or_empty COMMA expression_or_empty COMMA prior_pdf COMMA estimated_elem3
                  {
                    driver.estim_params.init_val = $1;
                    driver.estim_params.low_bound = $3;
                    driver.estim_params.up_bound = $5;
                    driver.estim_params.prior = $7;
                  }
                | expression
                  {
                    driver.estim_params.init_val = $1;
                  }
                | expression_or_empty COMMA expression_or_empty COMMA expression_or_empty
                  {
                    driver.estim_params.init_val = $1;
                    driver.estim_params.low_bound = $3;
                    driver.estim_params.up_bound = $5;
                  }
                ;

estimated_elem3 : expression_or_empty COMMA expression_or_empty
                  {
                    driver.estim_params.mean = $1;
                    driver.estim_params.std = $3;
                  }
                | expression_or_empty COMMA expression_or_empty COMMA expression_or_empty
                  {
                    driver.estim_params.mean = $1;
                    driver.estim_params.std = $3;
                    driver.estim_params.p3 = $5;
                  }
                | expression_or_empty COMMA expression_or_empty COMMA expression_or_empty COMMA expression_or_empty
                  {
                    driver.estim_params.mean = $1;
                    driver.estim_params.std = $3;
                    driver.estim_params.p3 = $5;
                    driver.estim_params.p4 = $7;
                  }
                | expression_or_empty COMMA expression_or_empty COMMA expression_or_empty COMMA expression_or_empty COMMA expression
                  {
                    driver.estim_params.mean = $1;
                    driver.estim_params.std = $3;
                    driver.estim_params.p3 = $5;
                    driver.estim_params.p4 = $7;
                    driver.estim_params.jscale = $9;
                  }
                ;

estimated_params_init : ESTIMATED_PARAMS_INIT ';' estimated_init_list END ';'
                        { driver.estimated_params_init(); }
                      | ESTIMATED_PARAMS_INIT '(' USE_CALIBRATION ')' ';' END ';'
                        { driver.estimated_params_init(true); }
                      | ESTIMATED_PARAMS_INIT '(' USE_CALIBRATION ')' ';' estimated_init_list END ';'
                        { driver.estimated_params_init(true); }
                      ;

estimated_init_list : estimated_init_list estimated_init_elem
                      { driver.add_estimated_params_element(); }
                    | estimated_init_elem
                      { driver.add_estimated_params_element(); }
                    ;

estimated_init_elem : STDERR symbol COMMA expression ';'
                      {
                        driver.estim_params.type = 1;
                        driver.estim_params.name = *$2;
                        driver.estim_params.init_val = $4;
                        delete $2;
                      }
                    | CORR symbol COMMA symbol COMMA expression ';'
                      {
                        driver.estim_params.type = 3;
                        driver.estim_params.name = *$2;
                        driver.estim_params.name2 = *$4;
                        driver.estim_params.init_val = $6;
                        delete $2;
                        delete $4;
                      }
                    | symbol COMMA expression ';'
                      {
                        driver.estim_params.type = 2;
                        driver.estim_params.name = *$1;
                        driver.estim_params.init_val = $3;
                        delete $1;
                      }
                    ;

estimated_params_bounds : ESTIMATED_PARAMS_BOUNDS ';' estimated_bounds_list END ';'
                          { driver.estimated_params_bounds(); };

estimated_bounds_list : estimated_bounds_list estimated_bounds_elem
                        { driver.add_estimated_params_element(); }
                      | estimated_bounds_elem
                        { driver.add_estimated_params_element(); }
                      ;

estimated_bounds_elem : STDERR symbol COMMA expression COMMA expression ';'
                        {
                          driver.estim_params.type = 1;
                          driver.estim_params.name = *$2;
                          driver.estim_params.low_bound = $4;
                          driver.estim_params.up_bound = $6;
                          delete $2;
                        }
                      | CORR symbol COMMA symbol COMMA expression COMMA expression ';'
                        {
                          driver.estim_params.type = 3;
                          driver.estim_params.name = *$2;
                          driver.estim_params.name2 = *$4;
                          driver.estim_params.low_bound = $6;
                          driver.estim_params.up_bound = $8;
                          delete $2;
                          delete $4;
                        }
                      | symbol COMMA expression COMMA expression ';'
                        {
                          driver.estim_params.type = 2;
                          driver.estim_params.name = *$1;
                          driver.estim_params.low_bound = $3;
                          driver.estim_params.up_bound = $5;
                          delete $1;
                        }
                      ;

prior_distribution : BETA
                     { $$ = eBeta; }
                   | GAMMA
                     { $$ = eGamma; }
                   | NORMAL
                     { $$ = eNormal; }
                   | INV_GAMMA
                     { $$ = eInvGamma; }
                   | INV_GAMMA1
                     { $$ = eInvGamma1; }
                   | UNIFORM
                     { $$ = eUniform; }
                   | INV_GAMMA2
                     { $$ = eInvGamma2; }
                   | DIRICHLET
                     { $$ = eDirichlet; }
                   ;

prior_pdf : BETA_PDF
            { $$ = eBeta; }
          | GAMMA_PDF
            { $$ = eGamma; }
          | NORMAL_PDF
            { $$ = eNormal; }
          | INV_GAMMA_PDF
            { $$ = eInvGamma; }
          | INV_GAMMA1_PDF
            { $$ = eInvGamma1; }
          | UNIFORM_PDF
            { $$ = eUniform; }
          | INV_GAMMA2_PDF
            { $$ = eInvGamma2; }
          ;

date_str : DATES { $$ = $1; }

date_expr : date_str
            { $$ = $1; }
          | date_expr PLUS INT_NUMBER
            { $$ = $1; $$->append("+").append(*$3); }
          ;

set_time : SET_TIME '(' date_expr ')' ';'
           { driver.set_time($3); }
         ;

data : DATA '(' data_options_list ')'';'
       { driver.estimation_data(); }
     ;

data_options_list : data_options_list COMMA data_options
                  | data_options
                  ;

data_options : o_file
             | o_series
             | o_data_first_obs
             | o_data_last_obs
             | o_data_nobs
             | o_xls_sheet
             | o_xls_range
             ;

subsamples : subsamples_eq_opt '(' subsamples_name_list ')' ';'
             { driver.set_subsamples($1->at(0), $1->at(1)); }
           ;

subsamples_eq : subsamples_eq_opt EQUAL subsamples_eq_opt ';'
                {
                  driver.copy_subsamples($1->at(0), $1->at(1), $3->at(0), $3->at(1));
                  delete $1;
                  delete $3;
                }
              ;

subsamples_eq_opt : symbol '.' SUBSAMPLES
                    {
                      $$ = new vector<string *>();
                      $$->push_back($1);
                      $$->push_back(new string (""));
                    }
                  | STD '(' symbol ')' '.'SUBSAMPLES
                    {
                      $$ = new vector<string *>();
                      $$->push_back($3);
                      $$->push_back(new string (""));
                    }
                  | CORR '(' symbol COMMA symbol ')' '.' SUBSAMPLES
                    {
                      $$ = new vector<string *>();
                      $$->push_back($3);
                      $$->push_back($5);
                    }
                 ;

subsamples_name_list : subsamples_name_list COMMA o_subsample_name
                     | o_subsample_name
                     ;

calibration : symbol '.' CALIBRATION '(' calibration_options_list ')' EQUAL signed_number ';'
              {
                driver.option_num("value", $8);
                driver.set_calibration($1);
              }
            | symbol '.' CALIBRATION '(' calibration_options_list ')' ';'
              { driver.set_calibration($1); }
            ;

calibration_options_list : calibration_options_list COMMA calibration_options
                         | calibration_options
                         ;

calibration_options : o_process
                    | o_calibration_regime
                    ;

prior : symbol '.' PRIOR { driver.set_prior_variance(); driver.prior_shape = eNoShape; } '(' prior_options_list ')' ';'
        {
          if (!driver.is_symbol_parameter($1))
            driver.set_transition_prob_prior($1);
          else
            driver.set_prior($1, new string (""));
        }
      | symbol '.' symbol '.' PRIOR { driver.set_prior_variance(); driver.prior_shape = eNoShape; } '(' prior_options_list ')' ';'
        { driver.set_prior($1, $3); }
      | STD '(' symbol ')' '.' PRIOR { driver.set_prior_variance(); driver.prior_shape = eNoShape; } '(' prior_options_list ')' ';'
        { driver.set_std_prior($3, new string ("")); }
      | STD '(' symbol ')' '.' symbol '.' PRIOR { driver.set_prior_variance(); driver.prior_shape = eNoShape; } '(' prior_options_list ')' ';'
        { driver.set_std_prior($3, $6); }
      | CORR '(' symbol COMMA symbol ')' '.' PRIOR { driver.set_prior_variance(); driver.prior_shape = eNoShape; } '(' prior_options_list ')' ';'
        { driver.set_corr_prior($3, $5, new string ("")); }
      | CORR '(' symbol COMMA symbol ')' '.' symbol '.' PRIOR { driver.set_prior_variance(); driver.prior_shape = eNoShape; } '(' prior_options_list ')' ';'
        { driver.set_corr_prior($3, $5, $8); }
      ;

prior_options_list : prior_options_list COMMA prior_options
                   | prior_options
                   ;

prior_options : o_shift
              | o_mean
              | o_median
              | o_stdev
              | o_truncate
              | o_variance
              | o_mode
              | o_interval
              | o_shape
              | o_domain
              | o_params
              ;

prior_eq : prior_eq_opt EQUAL prior_eq_opt ';'
           {
             driver.copy_prior($1->at(0), $1->at(1), $1->at(2), $1->at(3),
                               $3->at(0), $3->at(1), $3->at(2), $3->at(3));
             delete $1;
             delete $3;
           }
         ;

prior_eq_opt : symbol '.' PRIOR
               {
                 $$ = new vector<string *>();
                 $$->push_back(new string ("par"));
                 $$->push_back($1);
                 $$->push_back(new string (""));
                 $$->push_back(new string (""));
               }
             | symbol '.' symbol '.' PRIOR
               {
                 $$ = new vector<string *>();
                 $$->push_back(new string ("par"));
                 $$->push_back($1);
                 $$->push_back(new string (""));
                 $$->push_back($3);
               }
             | STD '(' symbol ')' '.'  PRIOR
               {
                 $$ = new vector<string *>();
                 $$->push_back(new string ("std"));
                 $$->push_back($3);
                 $$->push_back(new string (""));
                 $$->push_back(new string (""));
               }
             | STD '(' symbol ')' '.' symbol '.' PRIOR
               {
                 $$ = new vector<string *>();
                 $$->push_back(new string ("std"));
                 $$->push_back($3);
                 $$->push_back(new string (""));
                 $$->push_back($6);
               }
             | CORR '(' symbol COMMA symbol ')' '.'  PRIOR
               {
                 $$ = new vector<string *>();
                 $$->push_back(new string ("corr"));
                 $$->push_back($3);
                 $$->push_back($5);
                 $$->push_back(new string (""));
               }
             | CORR '(' symbol COMMA symbol ')' '.' symbol '.' PRIOR
               {
                 $$ = new vector<string *>();
                 $$->push_back(new string ("corr"));
                 $$->push_back($3);
                 $$->push_back($5);
                 $$->push_back($8);
               }
             ;

options : symbol '.' OPTIONS '(' options_options_list ')' ';'
          { driver.set_options($1, new string ("")); }
        | symbol '.' symbol '.' OPTIONS '(' options_options_list ')' ';'
          { driver.set_options($1, $3); }
        | STD '(' symbol ')' '.' OPTIONS '(' options_options_list ')' ';'
          { driver.set_std_options($3, new string ("")); }
        | STD '(' symbol ')' '.' symbol '.' OPTIONS '(' options_options_list ')' ';'
          { driver.set_std_options($3, $6); }
        | CORR '(' symbol COMMA symbol ')' '.' OPTIONS '(' options_options_list ')' ';'
          { driver.set_corr_options($3, $5, new string ("")); }
        | CORR '(' symbol COMMA symbol ')' '.' symbol '.' OPTIONS '(' options_options_list ')' ';'
          { driver.set_corr_options($3, $5, $8); }
        ;

options_options_list : options_options_list COMMA options_options
                     | options_options
                     ;

options_options : o_jscale
                | o_init
                | o_bounds
                ;

options_eq : options_eq_opt EQUAL options_eq_opt ';'
             {
               driver.copy_options($1->at(0), $1->at(1), $1->at(2), $1->at(3),
                                   $3->at(0), $3->at(1), $3->at(2), $3->at(3));
               delete $1;
               delete $3;
             }
           ;

options_eq_opt : symbol '.' OPTIONS
                 {
                   $$ = new vector<string *>();
                   $$->push_back(new string ("par"));
                   $$->push_back($1);
                   $$->push_back(new string (""));
                   $$->push_back(new string (""));
                 }
               | symbol '.' symbol '.' OPTIONS
                 {
                   $$ = new vector<string *>();
                   $$->push_back(new string ("par"));
                   $$->push_back($1);
                   $$->push_back(new string (""));
                   $$->push_back($3);
                 }
               | STD '(' symbol ')' '.'  OPTIONS
                 {
                   $$ = new vector<string *>();
                   $$->push_back(new string ("std"));
                   $$->push_back($3);
                   $$->push_back(new string (""));
                   $$->push_back(new string (""));
                 }
               | STD '(' symbol ')' '.' symbol '.' OPTIONS
                 {
                   $$ = new vector<string *>();
                   $$->push_back(new string ("std"));
                   $$->push_back($3);
                   $$->push_back(new string (""));
                   $$->push_back($6);
                 }
               | CORR '(' symbol COMMA symbol ')' '.'  OPTIONS
                 {
                   $$ = new vector<string *>();
                   $$->push_back(new string ("corr"));
                   $$->push_back($3);
                   $$->push_back($5);
                   $$->push_back(new string (""));
                 }
               | CORR '(' symbol COMMA symbol ')' '.' symbol '.' OPTIONS
                 {
                   $$ = new vector<string *>();
                   $$->push_back(new string ("corr"));
                   $$->push_back($3);
                   $$->push_back($5);
                   $$->push_back($8);
                 }
               ;


multinomial : MULTINOMIAL '(' multinomial_options_list ')' ';'
              { driver.multinomial(); }
            ;

multinomial_options_list : multinomial_options_list COMMA multinomial_options
                         | multinomial_options
                         ;

multinomial_options : o_process
                    | o_multinomial_number_of_regimes
                    | o_probability
                    ;

estimation : ESTIMATION ';'
             { driver.run_estimation(); }
           | ESTIMATION '(' estimation_options_list ')' ';'
             { driver.run_estimation(); }
           | ESTIMATION symbol_list ';'
             { driver.run_estimation(); }
           | ESTIMATION '(' estimation_options_list ')' symbol_list ';'
             { driver.run_estimation(); }
           ;

estimation_options_list : estimation_options_list COMMA estimation_options
                        | estimation_options
                        ;

estimation_options : o_datafile
                   | o_nobs
                   | o_first_obs
                   | o_prefilter
                   | o_presample
                   | o_lik_algo
                   | o_lik_init
                   | o_nograph
                   | o_nodisplay
                   | o_graph_format
                   | o_conf_sig
                   | o_mh_conf_sig
                   | o_mh_replic
                   | o_mh_drop
                   | o_mh_jscale
                   | o_optim
                   | o_mh_init_scale
                   | o_mode_file
                   | o_mode_compute
                   | o_mode_check
                   | o_mode_check_neighbourhood_size
                   | o_mode_check_symmetric_plots
                   | o_mode_check_number_of_points
                   | o_prior_trunc
                   | o_mh_mode
                   | o_mh_nblocks
                   | o_load_mh_file
                   | o_loglinear
		   | o_logdata
                   | o_nodiagnostic
                   | o_bayesian_irf
                   | o_dsge_var
                   | o_dsge_varlag
                   | o_irf
                   | o_tex
                   | o_forecast
                   | o_smoother
                   | o_moments_varendo
                   | o_filtered_vars
                   | o_kalman_algo
                   | o_kalman_tol
                   | o_xls_sheet
                   | o_xls_range
                   | o_filter_step_ahead
                   | o_solve_algo
                   | o_constant
                   | o_noconstant
                   | o_mh_recover
                   | o_diffuse_filter
                   | o_plot_priors
                   | o_order
                   | o_aim_solver
                   | o_partial_information
                   | o_filter_covariance
                   | o_filter_decomposition
                   | o_selected_variables_only
                   | o_conditional_variance_decomposition
                   | o_cova_compute
                   | o_irf_shocks
                   | o_sub_draws
                   | o_sylvester
                   | o_sylvester_fixed_point_tol
                   | o_lyapunov
                   | o_lyapunov_fixed_point_tol
                   | o_lyapunov_doubling_tol
                   | o_dr
                   | o_dr_cycle_reduction_tol
                   | o_dr_logarithmic_reduction_tol
                   | o_dr_logarithmic_reduction_maxiter
                   | o_analytic_derivation
                   | o_ar
                   | o_endogenous_prior
                   | o_use_univariate_filters_if_singularity_is_detected
                   | o_qz_zero_threshold
                   | o_taper_steps
                   | o_geweke_interval
                   | o_mcmc_jumping_covariance
                   | o_irf_plot_threshold
                   | o_posterior_max_subsample_draws
                   | o_consider_all_endogenous
                   | o_consider_only_observed
                   ;

list_optim_option : QUOTED_STRING COMMA QUOTED_STRING
                    { driver.optim_options_string($1, $3); }
                  | QUOTED_STRING COMMA signed_number
                    { driver.optim_options_num($1, $3); }
                  ;

optim_options : list_optim_option
              | optim_options COMMA list_optim_option;
              ;

varobs : VAROBS { driver.check_varobs(); } varobs_list ';';

varobs_list : varobs_list symbol
              { driver.add_varobs($2); }
            | varobs_list COMMA symbol
              { driver.add_varobs($3); }
            | symbol
              { driver.add_varobs($1); }
            ;

observation_trends : OBSERVATION_TRENDS ';' trend_list END ';' { driver.set_trends(); };

trend_list : trend_list trend_element
           | trend_element
           ;

trend_element :  symbol '(' expression ')' ';' { driver.set_trend_element($1, $3); };

unit_root_vars : UNIT_ROOT_VARS symbol_list ';' { driver.set_unit_root_vars(); };

optim_weights : OPTIM_WEIGHTS ';' optim_weights_list END ';' { driver.optim_weights(); };

optim_weights_list : optim_weights_list symbol expression ';'
                     { driver.set_optim_weights($2, $3); }
                   | optim_weights_list symbol COMMA symbol expression ';'
                     { driver.set_optim_weights($2, $4, $5); }
                   | symbol expression ';'
                     { driver.set_optim_weights($1, $2); }
                   | symbol COMMA symbol expression ';'
                     { driver.set_optim_weights($1, $3, $4); }
                   ;

osr_params : OSR_PARAMS symbol_list ';' { driver.set_osr_params(); };


osr_options_list : osr_options_list COMMA osr_options
                 | osr_options
                 ;

osr_options : stoch_simul_primary_options
            | o_osr_maxit
            | o_osr_tolf
            ;

osr : OSR ';'
      { driver.run_osr(); }
    | OSR '(' osr_options_list ')' ';'
      { driver.run_osr(); }
    | OSR symbol_list ';'
      { driver.run_osr(); }
    | OSR '(' osr_options_list ')' symbol_list ';'
      {driver.run_osr(); }
    ;

dynatype : DYNATYPE '(' filename ')' ';'
           { driver.run_dynatype($3); }
         | DYNATYPE '(' filename ')' symbol_list ';'
           { driver.run_dynatype($3); }
         ;

dynasave : DYNASAVE '(' filename ')' ';'
           { driver.run_dynasave($3); }
         | DYNASAVE '(' filename ')' symbol_list ';'
           { driver.run_dynasave($3); }
         ;

load_params_and_steady_state : LOAD_PARAMS_AND_STEADY_STATE '(' filename ')' ';'
                               { driver.run_load_params_and_steady_state($3); }
                             ;

save_params_and_steady_state : SAVE_PARAMS_AND_STEADY_STATE '(' filename ')' ';'
                               { driver.run_save_params_and_steady_state($3); }
                             ;

identification : IDENTIFICATION ';'
                 { driver.run_identification(); }
               | IDENTIFICATION '(' identification_options_list ')' ';'
                 { driver.run_identification(); }
               ;

identification_options_list : identification_option COMMA identification_options_list
                            | identification_option
                            ;

identification_option : o_ar
                      | o_useautocorr
                      | o_load_ident_files
                      | o_prior_mc
                      | o_advanced
                      | o_max_dim_cova_group
                      | o_gsa_prior_range
                      | o_periods
                      | o_replic
                      | o_gsa_sample_file
                      | o_parameter_set
                      | o_lik_init
                      | o_kalman_algo
                      | o_nograph
                      | o_nodisplay
                      | o_graph_format
                      ;

model_comparison : MODEL_COMPARISON mc_filename_list ';'
                   { driver.run_model_comparison(); }
                 | MODEL_COMPARISON '(' o_marginal_density ')' mc_filename_list ';'
                   { driver.run_model_comparison(); }
                 ;

filename : symbol
         | QUOTED_STRING
         ;

parallel_local_filename_list : filename
                               { driver.add_parallel_local_file($1); }
                             | parallel_local_filename_list COMMA filename
                               { driver.add_parallel_local_file($3); }
                             ;

mc_filename_list : filename
                   { driver.add_mc_filename($1); }
                 | filename '(' non_negative_number ')'
                   { driver.add_mc_filename($1, $3); }
                 | mc_filename_list filename
                   { driver.add_mc_filename($2); }
                 | mc_filename_list filename '(' non_negative_number ')'
                   { driver.add_mc_filename($2, $4); }
                 | mc_filename_list COMMA filename
                   { driver.add_mc_filename($3); }
                 | mc_filename_list COMMA filename '(' non_negative_number ')'
                   { driver.add_mc_filename($3, $5); }
                 ;

planner_objective : PLANNER_OBJECTIVE { driver.begin_planner_objective(); }
                    hand_side { driver.end_planner_objective($3); } ';';

ramsey_model : RAMSEY_MODEL ';'
                { driver.ramsey_model(); }
              | RAMSEY_MODEL '(' ramsey_model_options_list ')' ';'
                { driver.ramsey_model(); }
              | RAMSEY_MODEL symbol_list ';'
                { driver.ramsey_model(); }
              | RAMSEY_MODEL '(' ramsey_model_options_list ')' symbol_list ';'
                { driver.ramsey_model(); }
              ;

ramsey_policy : RAMSEY_POLICY ';'
                { driver.ramsey_policy(); }
              | RAMSEY_POLICY '(' ramsey_policy_options_list ')' ';'
                { driver.ramsey_policy(); }
              | RAMSEY_POLICY symbol_list ';'
                { driver.ramsey_policy(); }
              | RAMSEY_POLICY '(' ramsey_policy_options_list ')' symbol_list ';'
                { driver.ramsey_policy(); }
              ;

discretionary_policy : DISCRETIONARY_POLICY ';'
                       { driver.discretionary_policy(); }
                     | DISCRETIONARY_POLICY '(' discretionary_policy_options_list ')' ';'
                       { driver.discretionary_policy(); }
                     | DISCRETIONARY_POLICY symbol_list ';'
                       { driver.discretionary_policy(); }
                     | DISCRETIONARY_POLICY '(' discretionary_policy_options_list ')' symbol_list ';'
                       { driver.discretionary_policy(); }
                     ;

discretionary_policy_options_list : discretionary_policy_options_list COMMA discretionary_policy_options
                           | discretionary_policy_options
                           ;

discretionary_policy_options : ramsey_policy_options 
                             | o_discretionary_tol;
                             | o_dp_maxit;
                             ;

ramsey_model_options_list : ramsey_model_options_list COMMA ramsey_model_options
                           | ramsey_model_options
                           ;

ramsey_model_options :  o_planner_discount
                      | o_instruments
                      ;

ramsey_policy_options_list : ramsey_policy_options_list COMMA ramsey_policy_options
                           | ramsey_policy_options
                           ;

ramsey_policy_options : stoch_simul_primary_options
                      | o_planner_discount
                      | o_instruments
                      ;

write_latex_dynamic_model : WRITE_LATEX_DYNAMIC_MODEL ';'
                            { driver.write_latex_dynamic_model(); }
                          ;

write_latex_static_model : WRITE_LATEX_STATIC_MODEL ';'
                           { driver.write_latex_static_model(); }
                         ;

shock_decomposition : SHOCK_DECOMPOSITION ';'
                      {driver.shock_decomposition(); }
                    | SHOCK_DECOMPOSITION '(' shock_decomposition_options_list ')' ';'
                      { driver.shock_decomposition(); }
                    | SHOCK_DECOMPOSITION symbol_list ';'
                      { driver.shock_decomposition(); }
                    | SHOCK_DECOMPOSITION '(' shock_decomposition_options_list ')' symbol_list ';'
                      { driver.shock_decomposition(); }
                    ;

bvar_prior_option : o_bvar_prior_tau
                  | o_bvar_prior_decay
                  | o_bvar_prior_lambda
                  | o_bvar_prior_mu
                  | o_bvar_prior_omega
                  | o_bvar_prior_flat
                  | o_bvar_prior_train
                  ;

bvar_common_option : bvar_prior_option
                   | o_datafile
                   | o_xls_sheet
                   | o_xls_range
                   | o_first_obs
                   | o_presample
                   | o_nobs
                   | o_prefilter
                   | o_constant
                   | o_noconstant
                   ;

bvar_density_options_list : bvar_common_option COMMA bvar_density_options_list
                          | bvar_common_option
                          ;

bvar_density : BVAR_DENSITY INT_NUMBER ';'
               { driver.bvar_density($2); }
             | BVAR_DENSITY '(' bvar_density_options_list ')' INT_NUMBER ';'
               { driver.bvar_density($5); }
             ;

bvar_forecast_option : bvar_common_option
                     | o_forecast
                     | o_conf_sig
                     | o_bvar_replic
                     ;

bvar_forecast_options_list : bvar_forecast_option COMMA bvar_forecast_options_list
                           | bvar_forecast_option
                           ;

bvar_forecast : BVAR_FORECAST INT_NUMBER ';'
                { driver.bvar_forecast($2); }
              | BVAR_FORECAST '(' bvar_forecast_options_list ')' INT_NUMBER ';'
                { driver.bvar_forecast($5); }
              ;

sbvar_option : o_datafile
             | o_freq
             | o_initial_year
             | o_initial_subperiod
             | o_final_year
             | o_final_subperiod
             | o_data
             | o_vlist
             | o_vlistlog
             | o_vlistper
             | o_restriction_fname
             | o_nlags
             | o_cross_restrictions
             | o_contemp_reduced_form
             | o_real_pseudo_forecast
             | o_no_bayesian_prior
             | o_dummy_obs
             | o_nstates
             | o_indxscalesstates
             | o_alpha
             | o_beta
             | o_gsig2_lmdm
             | o_q_diag
             | o_flat_prior
             | o_ncsk
             | o_nstd
             | o_ninv
             | o_indxparr
             | o_indxovr
             | o_aband
             | o_indxap
             | o_apband
             | o_indximf
             | o_indxfore
             | o_foreband
             | o_indxgforhat
             | o_indxgimfhat
             | o_indxestima
             | o_indxgdls
             | o_eq_ms
             | o_cms
             | o_ncms
             | o_eq_cms
             | o_tlindx
             | o_tlnumber
             | o_cnum
             | o_forecast
             | o_coefficients_prior_hyperparameters;
             ;

sbvar_options_list : sbvar_option COMMA sbvar_options_list
                   | sbvar_option
                   ;

sbvar : SBVAR ';'
        { driver.sbvar(); }
      | SBVAR '(' sbvar_options_list ')' ';'
        { driver.sbvar(); }
      ;

ms_variance_decomposition_option : o_output_file_tag
                                 | o_file_tag
                                 | o_simulation_file_tag
                                 | o_filtered_probabilities
                                 | o_no_error_bands
                                 | o_error_band_percentiles
                                 | o_shock_draws
                                 | o_shocks_per_parameter
                                 | o_thinning_factor
                                 | o_free_parameters
                                 | o_regime
                                 | o_regimes
                                 | o_parameter_uncertainty
                                 | o_horizon
                                 ;

ms_variance_decomposition_options_list : ms_variance_decomposition_option COMMA ms_variance_decomposition_options_list
                                       | ms_variance_decomposition_option
                                       ;

ms_variance_decomposition : MS_VARIANCE_DECOMPOSITION ';'
                            { driver.ms_variance_decomposition(); }
                          | MS_VARIANCE_DECOMPOSITION '(' ms_variance_decomposition_options_list ')' ';'
                            { driver.ms_variance_decomposition(); }
                          ;

ms_forecast_option : o_output_file_tag
                   | o_file_tag
                   | o_simulation_file_tag
                   | o_data_obs_nbr
                   | o_error_band_percentiles
                   | o_shock_draws
                   | o_shocks_per_parameter
                   | o_thinning_factor
                   | o_free_parameters
                   | o_median
                   | o_regime
                   | o_regimes
                   | o_parameter_uncertainty
                   ;

ms_forecast_options_list : ms_forecast_option COMMA ms_forecast_options_list
                         | ms_forecast_option
                         ;

ms_forecast : MS_FORECAST ';'
              { driver.ms_forecast(); }
            | MS_FORECAST '(' ms_forecast_options_list ')' ';'
              { driver.ms_forecast(); }
            ;

ms_irf_option : o_output_file_tag
              | o_file_tag
              | o_simulation_file_tag
              | o_parameter_uncertainty
              | o_horizon
              | o_filtered_probabilities
              | o_error_band_percentiles
              | o_shock_draws
              | o_shocks_per_parameter
              | o_thinning_factor
              | o_free_parameters
              | o_median
              | o_regime
              | o_regimes
              ;

ms_irf_options_list : ms_irf_option COMMA ms_irf_options_list
                    | ms_irf_option
                    ;

ms_irf : MS_IRF ';'
         { driver.ms_irf(); }
       | MS_IRF '(' ms_irf_options_list ')' ';'
         { driver.ms_irf(); }
       | MS_IRF symbol_list ';'
         { driver.ms_irf(); }
       | MS_IRF '(' ms_irf_options_list ')' symbol_list ';'
         { driver.ms_irf(); }
       ;

ms_compute_probabilities_option : o_output_file_tag
                                | o_file_tag
                                | o_filtered_probabilities
                                | o_real_time_smoothed
                                ;

ms_compute_probabilities_options_list : ms_compute_probabilities_option COMMA ms_compute_probabilities_options_list
                                      | ms_compute_probabilities_option
                                      ;

ms_compute_probabilities : MS_COMPUTE_PROBABILITIES ';'
                           { driver.ms_compute_probabilities(); }
                         | MS_COMPUTE_PROBABILITIES '(' ms_compute_probabilities_options_list ')' ';'
                           { driver.ms_compute_probabilities(); }
                         ;

ms_compute_mdd_option : o_output_file_tag
                      | o_file_tag
                      | o_simulation_file_tag
                      | o_proposal_type
                      | o_proposal_lower_bound
                      | o_proposal_upper_bound
                      | o_proposal_draws
                      | o_use_mean_center
                      ;

ms_compute_mdd_options_list : ms_compute_mdd_option COMMA ms_compute_mdd_options_list
                            | ms_compute_mdd_option
                            ;

ms_compute_mdd : MS_COMPUTE_MDD ';'
                 { driver.ms_compute_mdd(); }
               | MS_COMPUTE_MDD '(' ms_compute_mdd_options_list ')' ';'
                 { driver.ms_compute_mdd(); }
               ;

ms_simulation_option : o_output_file_tag
                     | o_file_tag
                     | o_ms_mh_replic
                     | o_ms_drop
                     | o_thinning_factor
                     | o_adaptive_mh_draws
                     | o_save_draws
                     ;

ms_simulation_options_list : ms_simulation_option COMMA ms_simulation_options_list
                           | ms_simulation_option
                           ;

ms_simulation : MS_SIMULATION ';'
                { driver.ms_simulation(); }
              | MS_SIMULATION '(' ms_simulation_options_list ')' ';'
                { driver.ms_simulation(); }
              ;

ms_estimation_option : o_coefficients_prior_hyperparameters
                     | o_freq
                     | o_initial_year
                     | o_initial_subperiod
                     | o_final_year
                     | o_final_subperiod
                     | o_datafile
                     | o_xls_sheet
                     | o_xls_range
                     | o_nlags
                     | o_cross_restrictions
                     | o_contemp_reduced_form
                     | o_no_bayesian_prior
                     | o_alpha
                     | o_beta
                     | o_gsig2_lmdm
                     | o_specification
                     | o_output_file_tag
                     | o_file_tag
                     | o_no_create_init
                     | o_convergence_starting_value
                     | o_convergence_ending_value
                     | o_convergence_increment_value
                     | o_max_iterations_starting_value
                     | o_max_iterations_increment_value
                     | o_max_block_iterations
                     | o_max_repeated_optimization_runs
                     | o_function_convergence_criterion
                     | o_parameter_convergence_criterion
                     | o_number_of_large_perturbations
                     | o_number_of_small_perturbations
                     | o_number_of_posterior_draws_after_perturbation
                     | o_max_number_of_stages
                     | o_random_function_convergence_criterion
                     | o_random_parameter_convergence_criterion
                     ;

ms_estimation_options_list : ms_estimation_option COMMA ms_estimation_options_list
                           | ms_estimation_option
                           ;

ms_estimation : MS_ESTIMATION ';'
                { driver.ms_estimation(); }
              | MS_ESTIMATION '(' ms_estimation_options_list ')' ';'
                { driver.ms_estimation(); }
              ;

dynare_sensitivity : DYNARE_SENSITIVITY ';'
                     { driver.dynare_sensitivity(); }
                   | DYNARE_SENSITIVITY '(' dynare_sensitivity_options_list ')' ';'
                     { driver.dynare_sensitivity(); }
                   ;

dynare_sensitivity_options_list : dynare_sensitivity_option COMMA dynare_sensitivity_options_list
                                | dynare_sensitivity_option
                                ;

dynare_sensitivity_option : o_gsa_identification
                          | o_gsa_morris
                          | o_gsa_stab
                          | o_gsa_redform
                          | o_gsa_pprior
                          | o_gsa_prior_range
                          | o_gsa_ppost
                          | o_gsa_ilptau
                          | o_gsa_morris_nliv
                          | o_gsa_morris_ntra
                          | o_gsa_nsam
                          | o_gsa_load_redform
                          | o_gsa_load_rmse
                          | o_gsa_load_stab
                          | o_gsa_alpha2_stab
                          | o_gsa_ksstat
                          | o_gsa_logtrans_redform
                          | o_gsa_ksstat_redform
                          | o_gsa_alpha2_redform
                          | o_gsa_rmse
                          | o_gsa_lik_only
                          | o_gsa_pfilt_rmse
                          | o_gsa_istart_rmse
                          | o_gsa_alpha_rmse
                          | o_gsa_alpha2_rmse
                          | o_gsa_threshold_redform
                          | o_gsa_namendo
                          | o_gsa_namexo
                          | o_gsa_namlagendo
                          | o_gsa_var_rmse
                          | o_gsa_neighborhood_width
                          | o_gsa_pvalue_ks
                          | o_gsa_pvalue_corr
                          | o_datafile
                          | o_nobs
                          | o_first_obs
                          | o_prefilter
                          | o_presample
                          | o_nograph
                          | o_nodisplay
                          | o_graph_format
                          | o_conf_sig
                          | o_mh_conf_sig
                          | o_loglinear
                          | o_mode_file
                          | o_load_ident_files
                          | o_useautocorr
                          | o_ar
                          | o_kalman_algo
                          | o_lik_init
                          ;

shock_decomposition_options_list : shock_decomposition_option COMMA shock_decomposition_options_list
                                 | shock_decomposition_option
                                 ;

shock_decomposition_option : o_parameter_set
                           | o_datafile
                           ;

homotopy_setup: HOMOTOPY_SETUP ';' homotopy_list END ';'
               { driver.end_homotopy();};

homotopy_list : homotopy_item
              | homotopy_list homotopy_item
              ;

homotopy_item : symbol COMMA expression COMMA expression ';'
                { driver.homotopy_val($1, $3, $5);}
              | symbol COMMA expression ';'
                { driver.homotopy_val($1, NULL, $3);}
              ;

forecast: FORECAST ';' {driver.forecast();}
          | FORECAST '(' forecast_options ')' ';' {driver.forecast();}
          | FORECAST symbol_list ';' {driver.forecast();}
          | FORECAST '(' forecast_options ')' symbol_list ';' {driver.forecast();}
          ;

forecast_options: forecast_option
          | forecast_options COMMA forecast_option
          ;

forecast_option: o_periods
          | o_conf_sig
          | o_nograph
          | o_nodisplay
          | o_graph_format
          ;

conditional_forecast : CONDITIONAL_FORECAST '(' conditional_forecast_options ')' ';'
                       { driver.conditional_forecast(); }
                     ;

conditional_forecast_options : conditional_forecast_option
                             | conditional_forecast_options COMMA conditional_forecast_option
                             ;

conditional_forecast_option : o_periods
                            | o_replic
                            | o_conf_sig
                            | o_controlled_varexo
                            | o_parameter_set
                            ;

plot_conditional_forecast : PLOT_CONDITIONAL_FORECAST symbol_list ';'
                            { driver.plot_conditional_forecast(); }
                          | PLOT_CONDITIONAL_FORECAST '(' PERIODS EQUAL INT_NUMBER ')' symbol_list ';'
                            { driver.plot_conditional_forecast($5); }
                          ;

conditional_forecast_paths : CONDITIONAL_FORECAST_PATHS ';' conditional_forecast_paths_shock_list END ';'
                             { driver.conditional_forecast_paths(); }
                           ;

conditional_forecast_paths_shock_list : conditional_forecast_paths_shock_elem
                                      | conditional_forecast_paths_shock_list conditional_forecast_paths_shock_elem
                                      ;

conditional_forecast_paths_shock_elem : VAR symbol ';' PERIODS period_list ';' VALUES value_list ';'
                                        { driver.add_det_shock($2, true); }
                                      ;

steady_state_model : STEADY_STATE_MODEL ';' { driver.begin_steady_state_model(); }
                     steady_state_equation_list END ';' { driver.reset_data_tree(); }
                   ;

steady_state_equation_list : steady_state_equation_list steady_state_equation
                           | steady_state_equation
                           ;

steady_state_equation : symbol EQUAL expression ';'
                        { driver.add_steady_state_model_equal($1, $3); }
                      | '[' symbol_list ']' EQUAL expression ';'
                        { driver.add_steady_state_model_equal_multiple($5); }
                      ;

calib_smoother : CALIB_SMOOTHER ';'
                 { driver.calib_smoother(); }
               | CALIB_SMOOTHER '(' calib_smoother_options_list ')' ';'
                 { driver.calib_smoother(); }
               | CALIB_SMOOTHER symbol_list ';'
                 { driver.calib_smoother(); }
               | CALIB_SMOOTHER '(' calib_smoother_options_list ')' symbol_list ';'
                 { driver.calib_smoother(); }
               ;

calib_smoother_options_list : calib_smoother_option COMMA calib_smoother_options_list
                            | calib_smoother_option
                            ;

calib_smoother_option : o_filtered_vars
                      | o_filter_step_ahead
                      | o_datafile
                      ;

extended_path : EXTENDED_PATH ';'
                { driver.extended_path(); }
              | EXTENDED_PATH '(' extended_path_options_list ')' ';'            
                { driver.extended_path(); }
              ;

extended_path_options_list : extended_path_option COMMA extended_path_options_list
                           | extended_path_option
                           ;

extended_path_option : o_periods
                     | o_solver_periods
                     | o_extended_path_order
                     | o_hybrid
                     ;

model_diagnostics : MODEL_DIAGNOSTICS ';'
                    { driver.model_diagnostics(); }
                  ;

calibration_range : '[' signed_number_w_inf signed_number_w_inf ']'
                    {
                      $$ = new vector<string *>();
                      $$->push_back($2);
                      $$->push_back($3);
                    }
                  | '[' signed_number_w_inf COMMA signed_number_w_inf ']'
                    {
                      $$ = new vector<string *>();
                      $$->push_back($2);
                      $$->push_back($4);
                    }
                  | PLUS
                    {
                      $$ = new vector<string *>();
                      $$->push_back(new string("0"));
                      $$->push_back(new string("inf"));
                    }
                  | MINUS
                    {
                      $$ = new vector<string *>();
                      $$->push_back(new string("-inf"));
                      $$->push_back(new string("0"));
                    }
                  ;

moment_calibration : MOMENT_CALIBRATION ';' moment_calibration_list END ';'
                     { driver.end_moment_calibration(); }
                   ;

moment_calibration_list : moment_calibration_item
                        | moment_calibration_list moment_calibration_item
                        ;

moment_calibration_item : symbol COMMA symbol COMMA calibration_range ';'
                          { driver.add_moment_calibration_item($1, $3, new string("0"), $5); }
                        | symbol COMMA symbol '(' signed_integer ')' COMMA calibration_range ';'
                          { driver.add_moment_calibration_item($1, $3, $5, $8); }
                        | symbol COMMA symbol '(' signed_integer_range ')' COMMA calibration_range ';'
                          { driver.add_moment_calibration_item($1, $3, $5, $8); }
                        ;

irf_calibration : IRF_CALIBRATION ';' irf_calibration_list END ';'
                  { driver.end_irf_calibration(); }
                ;

irf_calibration_list : irf_calibration_item
                     | irf_calibration_list irf_calibration_item
                     ;

irf_calibration_item : symbol COMMA symbol COMMA calibration_range ';'
                       { driver.add_irf_calibration_item($1, new string("1"), $3, $5); }
                     | symbol '(' INT_NUMBER ')' COMMA symbol COMMA calibration_range ';'
                       { driver.add_irf_calibration_item($1, $3, $6, $8); }
                     | symbol '(' integer_range ')' COMMA symbol COMMA calibration_range ';'
                       { driver.add_irf_calibration_item($1, $3, $6, $8); }
                     ;

smoother2histval : SMOOTHER2HISTVAL ';'
                   { driver.smoother2histval(); }
                 | SMOOTHER2HISTVAL '(' smoother2histval_options_list ')' ';'
                   { driver.smoother2histval(); }
                 ;

smoother2histval_options_list : smoother2histval_option COMMA smoother2histval_options_list
                              | smoother2histval_option
                              ;

smoother2histval_option : o_infile
                        | o_invars
                        | o_period
                        | o_outfile
                        | o_outvars
                        ;

o_dr_algo : DR_ALGO EQUAL INT_NUMBER {
                                       if (*$3 == string("0"))
                                         driver.warning("dr_algo option is now deprecated, and may be removed in a future version of Dynare");
                                       else
                                         driver.error("dr_algo=1 option is no longer supported");
                                     };
o_solve_algo : SOLVE_ALGO EQUAL INT_NUMBER { driver.option_num("solve_algo", $3); };
o_simul_algo : SIMUL_ALGO EQUAL INT_NUMBER {
                                             if (*$3 == string("0"))
                                               driver.warning("simul_algo option is now deprecated, and may be removed in a future version of Dynare");
                                             else
                                               driver.error("simul_algo=1 option is no longer supported");
                                           };
o_stack_solve_algo : STACK_SOLVE_ALGO EQUAL INT_NUMBER { driver.option_num("stack_solve_algo", $3); };
o_endogenous_terminal_period : ENDOGENOUS_TERMINAL_PERIOD { driver.option_num("endogenous_terminal_period", "1"); };
o_linear : LINEAR { driver.linear(); };
o_order : ORDER EQUAL INT_NUMBER { driver.option_num("order", $3); };
o_replic : REPLIC EQUAL INT_NUMBER { driver.option_num("replic", $3); };
o_drop : DROP EQUAL INT_NUMBER { driver.option_num("drop", $3); };
o_ar : AR EQUAL INT_NUMBER { driver.option_num("ar", $3); };
o_nocorr : NOCORR { driver.option_num("nocorr", "1"); };
o_nofunctions : NOFUNCTIONS { driver.option_num("nofunctions", "1"); };
o_nomoments : NOMOMENTS { driver.option_num("nomoments", "1"); };
o_irf : IRF EQUAL INT_NUMBER { driver.option_num("irf", $3); };
o_irf_shocks : IRF_SHOCKS EQUAL '(' symbol_list ')' { driver.option_symbol_list("irf_shocks"); };
o_hp_filter : HP_FILTER EQUAL non_negative_number { driver.option_num("hp_filter", $3); };
o_hp_ngrid : HP_NGRID EQUAL INT_NUMBER { driver.option_num("hp_ngrid", $3); };
o_periods : PERIODS EQUAL INT_NUMBER { driver.option_num("periods", $3); };
o_solver_periods : SOLVER_PERIODS EQUAL INT_NUMBER { driver.option_num("ep.periods", $3); };
o_extended_path_order : ORDER EQUAL INT_NUMBER { driver.option_num("ep.stochastic.order", $3); };
o_hybrid : HYBRID { driver.option_num("ep.stochastic.hybrid_order", "2"); };
o_steady_maxit : MAXIT EQUAL INT_NUMBER { driver.option_num("steady.maxit", $3); };
o_simul_maxit : MAXIT EQUAL INT_NUMBER { driver.option_num("simul.maxit", $3); };
o_dp_maxit : MAXIT EQUAL INT_NUMBER { driver.option_num("dp.maxit", $3); };
o_osr_maxit : MAXIT EQUAL INT_NUMBER { driver.option_num("osr.maxit", $3); };
o_osr_tolf : TOLF EQUAL non_negative_number { driver.option_num("osr.tolf", $3); };
o_cutoff : CUTOFF EQUAL non_negative_number { driver.cutoff($3); };
o_markowitz : MARKOWITZ EQUAL non_negative_number { driver.option_num("markowitz", $3); };
o_minimal_solving_periods : MINIMAL_SOLVING_PERIODS EQUAL non_negative_number { driver.option_num("minimal_solving_periods", $3); };
o_mfs : MFS EQUAL INT_NUMBER { driver.mfs($3); };
o_simul : SIMUL; // Do nothing, only here for backward compatibility
o_simul_replic : SIMUL_REPLIC EQUAL INT_NUMBER { driver.option_num("simul_replic", $3); };
o_simul_seed : SIMUL_SEED EQUAL INT_NUMBER { driver.error("'simul_seed' option is no longer supported; use 'set_dynare_seed' command instead"); } ;
o_qz_criterium : QZ_CRITERIUM EQUAL non_negative_number { driver.option_num("qz_criterium", $3); };
o_qz_zero_threshold : QZ_ZERO_THRESHOLD EQUAL non_negative_number { driver.option_num("qz_zero_threshold", $3); };
o_file : FILE EQUAL filename { driver.option_str("file", $3); };
o_series : SERIES EQUAL symbol { driver.option_str("series", $3); };
o_datafile : DATAFILE EQUAL filename { driver.option_str("datafile", $3); };
o_nobs : NOBS EQUAL vec_int
         { driver.option_vec_int("nobs", $3); }
       | NOBS EQUAL vec_int_number
         { driver.option_vec_int("nobs", $3); }
       ;
o_conditional_variance_decomposition : CONDITIONAL_VARIANCE_DECOMPOSITION EQUAL vec_int
                                       { driver.option_vec_int("conditional_variance_decomposition", $3); }
                                     | CONDITIONAL_VARIANCE_DECOMPOSITION EQUAL vec_int_number
                                       { driver.option_vec_int("conditional_variance_decomposition", $3); }
                                     ;
o_first_obs : FIRST_OBS EQUAL INT_NUMBER { driver.option_num("first_obs", $3); };
o_data_first_obs : FIRST_OBS EQUAL date_expr { driver.option_date("firstobs", $3); } ;
o_data_last_obs : LAST_OBS EQUAL date_expr { driver.option_date("lastobs", $3); } ;
o_data_nobs : NOBS EQUAL INT_NUMBER { driver.option_num("nobs", $3); };
o_shift : SHIFT EQUAL signed_number { driver.option_num("shift", $3); };
o_shape : SHAPE EQUAL prior_distribution { driver.prior_shape = $3; };
o_mode : MODE EQUAL signed_number { driver.option_num("mode", $3); };
o_mean : MEAN EQUAL signed_number { driver.option_num("mean", $3); };
o_truncate : TRUNCATE EQUAL vec_value { driver.option_num("truncate", $3); };
o_stdev : STDEV EQUAL non_negative_number { driver.option_num("stdev", $3); };
o_jscale : JSCALE EQUAL non_negative_number { driver.option_num("jscale", $3); };
o_init : INIT EQUAL signed_number { driver.option_num("init", $3); };
o_bounds : BOUNDS EQUAL vec_value_w_inf { driver.option_num("bounds", $3); };
o_domain : DOMAINN EQUAL vec_value { driver.option_num("domain", $3); };
o_params : PARAMS EQUAL vec_value { driver.option_num("params", $3); };
o_interval : INTERVAL EQUAL vec_value { driver.option_num("interval", $3); };
o_variance : VARIANCE EQUAL expression { driver.set_prior_variance($3); }
o_prefilter : PREFILTER EQUAL INT_NUMBER { driver.option_num("prefilter", $3); };
o_presample : PRESAMPLE EQUAL INT_NUMBER { driver.option_num("presample", $3); };
o_lik_algo : LIK_ALGO EQUAL INT_NUMBER { driver.option_num("lik_algo", $3); };
o_lik_init : LIK_INIT EQUAL INT_NUMBER { driver.option_num("lik_init", $3); };
o_nograph : NOGRAPH
            { driver.option_num("nograph","1"); }
          | GRAPH
            { driver.option_num("nograph", "0"); }
          ;
o_nodisplay : NODISPLAY { driver.option_num("nodisplay","1"); };
o_graph_format : GRAPH_FORMAT EQUAL allowed_graph_formats
                 { driver.process_graph_format_option(); }
               | GRAPH_FORMAT EQUAL '(' list_allowed_graph_formats ')'
                 { driver.process_graph_format_option(); }
               ;
allowed_graph_formats : EPS
                        { driver.add_graph_format("eps"); }
                      | FIG
                        { driver.add_graph_format("fig"); }
                      | PDF
                        { driver.add_graph_format("pdf"); }
                      | NONE
                        { driver.add_graph_format("none"); }
                      ;
list_allowed_graph_formats : allowed_graph_formats
                           | list_allowed_graph_formats COMMA allowed_graph_formats
                           ;

o_subsample_name : symbol EQUAL date_expr ':' date_expr
                   { driver.set_subsample_name_equal_to_date_range($1, $3, $5); }
                 ;
o_conf_sig : CONF_SIG EQUAL non_negative_number { driver.option_num("conf_sig", $3); };
o_mh_conf_sig : MH_CONF_SIG EQUAL non_negative_number { driver.option_num("mh_conf_sig", $3); };
o_mh_replic : MH_REPLIC EQUAL INT_NUMBER { driver.option_num("mh_replic", $3); };
o_mcmc_replic : REPLIC EQUAL INT_NUMBER { driver.option_num("mcmc.replic", $3); };
o_mcmc_drop : DROP EQUAL non_negative_number { driver.option_num("mcmc.drop", $3); };
o_posterior_max_subsample_draws : POSTERIOR_MAX_SUBSAMPLE_DRAWS EQUAL INT_NUMBER { driver.option_num("posterior_max_subsample_draws", $3); };
o_mh_drop : MH_DROP EQUAL non_negative_number { driver.option_num("mh_drop", $3); };
o_mh_jscale : MH_JSCALE EQUAL non_negative_number { driver.option_num("mh_jscale", $3); };
o_optim : OPTIM  EQUAL '(' optim_options ')';
o_mh_init_scale : MH_INIT_SCALE EQUAL non_negative_number { driver.option_num("mh_init_scale", $3); };
o_mode_file : MODE_FILE EQUAL filename { driver.option_str("mode_file", $3); };
o_mode_compute : MODE_COMPUTE EQUAL INT_NUMBER { driver.option_num("mode_compute", $3); };
               | MODE_COMPUTE EQUAL symbol { driver.option_str("mode_compute", $3); };
o_mode_check : MODE_CHECK { driver.option_num("mode_check.status", "1"); };
o_mode_check_neighbourhood_size : MODE_CHECK_NEIGHBOURHOOD_SIZE EQUAL signed_number_w_inf { driver.option_num("mode_check.neighbourhood_size", $3); };
o_mode_check_number_of_points : MODE_CHECK_NUMBER_OF_POINTS EQUAL INT_NUMBER { driver.option_num("mode_check.number_of_points", $3); };
o_mode_check_symmetric_plots : MODE_CHECK_SYMMETRIC_PLOTS EQUAL INT_NUMBER { driver.option_num("mode_check.symmetric_plots", $3); };
o_prior_trunc : PRIOR_TRUNC EQUAL non_negative_number { driver.option_num("prior_trunc", $3); };
o_mh_mode : MH_MODE EQUAL INT_NUMBER { driver.option_num("mh_mode", $3); };
o_mh_nblocks : MH_NBLOCKS EQUAL INT_NUMBER { driver.option_num("mh_nblck", $3); };
o_load_mh_file : LOAD_MH_FILE { driver.option_num("load_mh_file", "1"); };
o_loglinear : LOGLINEAR { driver.option_num("loglinear", "1"); };
o_logdata : LOGDATA { driver.option_num("logdata", "1"); };
o_nodiagnostic : NODIAGNOSTIC { driver.option_num("nodiagnostic", "1"); };
o_bayesian_irf : BAYESIAN_IRF { driver.option_num("bayesian_irf", "1"); };
o_dsge_var : DSGE_VAR EQUAL non_negative_number
             { driver.option_num("dsge_var", $3); }
           | DSGE_VAR EQUAL INF_CONSTANT
             { driver.option_num("dsge_var", "Inf"); }
           | DSGE_VAR
             { driver.option_str("dsge_var", "NaN"); }
           ;
o_dsge_varlag : DSGE_VARLAG EQUAL INT_NUMBER { driver.option_num("dsge_varlag", $3); };
o_tex : TEX { driver.option_num("TeX", "1"); };
o_forecast : FORECAST EQUAL INT_NUMBER { driver.option_num("forecast", $3); };
o_smoother : SMOOTHER { driver.option_num("smoother", "1"); };
o_moments_varendo : MOMENTS_VARENDO { driver.option_num("moments_varendo", "1"); };
o_filtered_vars : FILTERED_VARS { driver.option_num("filtered_vars", "1"); };
o_relative_irf : RELATIVE_IRF { driver.option_num("relative_irf", "1"); };
o_kalman_algo : KALMAN_ALGO EQUAL INT_NUMBER { driver.option_num("kalman_algo", $3); };
o_kalman_tol : KALMAN_TOL EQUAL non_negative_number { driver.option_num("kalman_tol", $3); };
o_marginal_density : MARGINAL_DENSITY EQUAL LAPLACE
                     { driver.option_str("mc_marginal_density", "laplace"); }
                   | MARGINAL_DENSITY EQUAL MODIFIEDHARMONICMEAN
                     { driver.option_str("mc_marginal_density", "modifiedharmonicmean"); }
                   ;
o_print : PRINT { driver.option_num("noprint", "0"); };
o_noprint : NOPRINT { driver.option_num("noprint", "1"); };
o_xls_sheet : XLS_SHEET EQUAL symbol { driver.option_str("xls_sheet", $3); };
o_xls_range : XLS_RANGE EQUAL range { driver.option_str("xls_range", $3); };
o_filter_step_ahead : FILTER_STEP_AHEAD EQUAL vec_int { driver.option_vec_int("filter_step_ahead", $3); };
o_taper_steps : TAPER_STEPS EQUAL vec_int { driver.option_vec_int("taper_steps", $3); };
o_geweke_interval : GEWEKE_INTERVAL EQUAL vec_value { driver.option_num("geweke_interval",$3); };
o_constant : CONSTANT { driver.option_num("noconstant", "0"); };
o_noconstant : NOCONSTANT { driver.option_num("noconstant", "1"); };
o_mh_recover : MH_RECOVER { driver.option_num("mh_recover", "1"); };
o_diffuse_filter: DIFFUSE_FILTER {driver.option_num("diffuse_filter", "1"); };
o_plot_priors: PLOT_PRIORS EQUAL INT_NUMBER {driver.option_num("plot_priors", $3); };
o_aim_solver: AIM_SOLVER {driver.option_num("aim_solver", "1"); };
o_partial_information : PARTIAL_INFORMATION {driver.option_num("partial_information", "1"); };
o_sub_draws: SUB_DRAWS EQUAL INT_NUMBER {driver.option_num("sub_draws",$3);};
o_planner_discount : PLANNER_DISCOUNT EQUAL expression { driver.declare_optimal_policy_discount_factor_parameter($3); };
o_sylvester : SYLVESTER EQUAL FIXED_POINT {driver.option_num("sylvester_fp", "1"); }
               | SYLVESTER EQUAL DEFAULT {driver.option_num("sylvester_fp", "0"); };
o_sylvester_fixed_point_tol : SYLVESTER_FIXED_POINT_TOL EQUAL non_negative_number {driver.option_num("sylvester_fixed_point_tol",$3);};
o_lyapunov : LYAPUNOV EQUAL FIXED_POINT {driver.option_num("lyapunov_fp", "1"); }
              | LYAPUNOV EQUAL DOUBLING {driver.option_num("lyapunov_db", "1"); }
              | LYAPUNOV EQUAL SQUARE_ROOT_SOLVER {driver.option_num("lyapunov_srs", "1"); }
              | LYAPUNOV EQUAL DEFAULT {driver.option_num("lyapunov_fp", "0");driver.option_num("lyapunov_db", "0"); driver.option_num("lyapunov_srs", "0");};
o_lyapunov_fixed_point_tol : LYAPUNOV_FIXED_POINT_TOL EQUAL non_negative_number {driver.option_num("lyapunov_fixed_point_tol",$3);};
o_lyapunov_doubling_tol : LYAPUNOV_DOUBLING_TOL EQUAL non_negative_number {driver.option_num("lyapunov_doubling_tol",$3);};
o_dr : DR EQUAL CYCLE_REDUCTION {driver.option_num("dr_cycle_reduction", "1"); }
       | DR EQUAL LOGARITHMIC_REDUCTION {driver.option_num("dr_logarithmic_reduction", "1"); }
       | DR EQUAL DEFAULT {driver.option_num("dr_cycle_reduction", "0"); driver.option_num("dr_logarithmic_reduction", "0");};
o_dr_cycle_reduction_tol : DR_CYCLE_REDUCTION_TOL EQUAL non_negative_number {driver.option_num("dr_cycle_reduction_tol",$3);};
o_dr_logarithmic_reduction_tol : DR_LOGARITHMIC_REDUCTION_TOL EQUAL non_negative_number {driver.option_num("dr_logarithmic_reduction_tol",$3);};
o_dr_logarithmic_reduction_maxiter : DR_LOGARITHMIC_REDUCTION_MAXITER EQUAL INT_NUMBER {driver.option_num("dr_logarithmic_reduction_maxiter",$3);};

o_bvar_prior_tau : BVAR_PRIOR_TAU EQUAL signed_number { driver.option_num("bvar_prior_tau", $3); };
o_bvar_prior_decay : BVAR_PRIOR_DECAY EQUAL non_negative_number { driver.option_num("bvar_prior_decay", $3); };
o_bvar_prior_lambda : BVAR_PRIOR_LAMBDA EQUAL signed_number { driver.option_num("bvar_prior_lambda", $3); };
o_bvar_prior_mu : BVAR_PRIOR_MU EQUAL non_negative_number { driver.option_num("bvar_prior_mu", $3); };
o_bvar_prior_omega : BVAR_PRIOR_OMEGA EQUAL INT_NUMBER { driver.option_num("bvar_prior_omega", $3); };
o_bvar_prior_flat : BVAR_PRIOR_FLAT { driver.option_num("bvar_prior_flat", "1"); };
o_bvar_prior_train : BVAR_PRIOR_TRAIN EQUAL INT_NUMBER { driver.option_num("bvar_prior_train", $3); };
o_bvar_replic : BVAR_REPLIC EQUAL INT_NUMBER { driver.option_num("bvar_replic", $3); };

o_gsa_identification : IDENTIFICATION EQUAL INT_NUMBER { driver.option_num("identification", $3); }; /*not in doc */
o_gsa_morris : MORRIS EQUAL INT_NUMBER { driver.option_num("morris", $3); };
o_gsa_stab : STAB  EQUAL INT_NUMBER { driver.option_num("stab", $3); };
o_gsa_redform : REDFORM  EQUAL INT_NUMBER { driver.option_num("redform", $3); };
o_gsa_pprior : PPRIOR  EQUAL INT_NUMBER { driver.option_num("pprior", $3); };
o_gsa_prior_range : PRIOR_RANGE  EQUAL INT_NUMBER { driver.option_num("prior_range", $3); };
o_gsa_ppost : PPOST  EQUAL INT_NUMBER { driver.option_num("ppost", $3); };
o_gsa_ilptau : ILPTAU EQUAL INT_NUMBER { driver.option_num("ilptau", $3); };
o_gsa_morris_nliv : MORRIS_NLIV EQUAL INT_NUMBER { driver.option_num("morris_nliv", $3); };
o_gsa_morris_ntra : MORRIS_NTRA EQUAL INT_NUMBER { driver.option_num("morris_ntra", $3); };
o_gsa_nsam : NSAM EQUAL INT_NUMBER { driver.option_num("Nsam", $3); }; /* not in doc ??*/
o_gsa_load_redform : LOAD_REDFORM EQUAL INT_NUMBER { driver.option_num("load_redform", $3); };
o_gsa_load_rmse : LOAD_RMSE EQUAL INT_NUMBER { driver.option_num("load_rmse", $3); };
o_gsa_load_stab : LOAD_STAB EQUAL INT_NUMBER { driver.option_num("load_stab", $3); };
o_gsa_alpha2_stab : ALPHA2_STAB EQUAL non_negative_number { driver.option_num("alpha2_stab", $3); };
o_gsa_ksstat : KSSTAT EQUAL non_negative_number { driver.option_num("ksstat", $3); };
o_gsa_logtrans_redform : LOGTRANS_REDFORM EQUAL INT_NUMBER { driver.option_num("logtrans_redform", $3); };
o_gsa_threshold_redform : THRESHOLD_REDFORM EQUAL vec_value_w_inf { driver.option_num("threshold_redform",$3); };
o_gsa_ksstat_redform : KSSTAT_REDFORM EQUAL non_negative_number { driver.option_num("ksstat_redform", $3); };
o_gsa_alpha2_redform : ALPHA2_REDFORM EQUAL non_negative_number { driver.option_num("alpha2_redform", $3); };
o_gsa_namendo : NAMENDO EQUAL '(' symbol_list_ext ')' { driver.option_symbol_list("namendo"); };
o_gsa_namlagendo : NAMLAGENDO EQUAL '(' symbol_list_ext ')' { driver.option_symbol_list("namlagendo"); };
o_gsa_namexo : NAMEXO EQUAL '(' symbol_list_ext ')' { driver.option_symbol_list("namexo"); };
o_gsa_rmse : RMSE EQUAL INT_NUMBER { driver.option_num("rmse", $3); };
o_gsa_lik_only : LIK_ONLY EQUAL INT_NUMBER { driver.option_num("lik_only", $3); };
o_gsa_var_rmse : VAR_RMSE EQUAL '(' symbol_list_ext ')' { driver.option_symbol_list("var_rmse"); };
o_gsa_pfilt_rmse : PFILT_RMSE EQUAL non_negative_number { driver.option_num("pfilt_rmse", $3); };
o_gsa_istart_rmse : ISTART_RMSE EQUAL INT_NUMBER { driver.option_num("istart_rmse", $3); };
o_gsa_alpha_rmse : ALPHA_RMSE EQUAL non_negative_number { driver.option_num("alpha_rmse", $3); };
o_gsa_alpha2_rmse : ALPHA2_RMSE EQUAL non_negative_number { driver.option_num("alpha2_rmse", $3); };
o_gsa_sample_file : GSA_SAMPLE_FILE EQUAL INT_NUMBER
                    { driver.option_num("gsa_sample_file", $3); }
                  | GSA_SAMPLE_FILE EQUAL filename
                    { driver.option_str("gsa_sample_file", $3); }
                  ;
o_gsa_neighborhood_width : NEIGHBORHOOD_WIDTH EQUAL non_negative_number { driver.option_num("neighborhood_width", $3); };
o_gsa_pvalue_ks : PVALUE_KS EQUAL  non_negative_number { driver.option_num("pvalue_ks", $3); };
o_gsa_pvalue_corr : PVALUE_CORR EQUAL  non_negative_number { driver.option_num("pvalue_corr", $3); };
o_load_ident_files : LOAD_IDENT_FILES EQUAL INT_NUMBER { driver.option_num("load_ident_files", $3); }
o_useautocorr : USEAUTOCORR EQUAL INT_NUMBER { driver.option_num("useautocorr", $3); }
o_prior_mc : PRIOR_MC EQUAL INT_NUMBER { driver.option_num("prior_mc", $3); }
o_advanced : ADVANCED EQUAL signed_integer { driver.option_num("advanced", $3); }
o_max_dim_cova_group : MAX_DIM_COVA_GROUP EQUAL INT_NUMBER { driver.option_num("max_dim_cova_group", $3); }

o_homotopy_mode : HOMOTOPY_MODE EQUAL INT_NUMBER {driver.option_num("homotopy_mode",$3); };
o_homotopy_steps : HOMOTOPY_STEPS EQUAL INT_NUMBER {driver.option_num("homotopy_steps",$3); };
o_homotopy_force_continue: HOMOTOPY_FORCE_CONTINUE EQUAL INT_NUMBER { driver.option_num("homotopy_force_continue",$3); };
o_nocheck : NOCHECK {driver.option_num("steadystate.nocheck","1"); };

o_controlled_varexo : CONTROLLED_VAREXO EQUAL '(' symbol_list ')' { driver.option_symbol_list("controlled_varexo"); };
o_parameter_set : PARAMETER_SET EQUAL PRIOR_MODE
                  { driver.option_str("parameter_set", "prior_mode"); }
                | PARAMETER_SET EQUAL PRIOR_MEAN
                  { driver.option_str("parameter_set", "prior_mean"); }
                | PARAMETER_SET EQUAL POSTERIOR_MEAN
                  { driver.option_str("parameter_set", "posterior_mean"); }
                | PARAMETER_SET EQUAL POSTERIOR_MODE
                  { driver.option_str("parameter_set", "posterior_mode"); }
                | PARAMETER_SET EQUAL POSTERIOR_MEDIAN
                  { driver.option_str("parameter_set", "posterior_median"); }
                | PARAMETER_SET EQUAL CALIBRATION
                  { driver.option_str("parameter_set", "calibration"); }
                ;
o_ms_drop : DROP EQUAL INT_NUMBER { driver.option_num("ms.drop", $3); };
o_ms_mh_replic : MH_REPLIC EQUAL INT_NUMBER { driver.option_num("ms.mh_replic", $3); };
o_freq : FREQ EQUAL INT_NUMBER
         { driver.option_num("ms.freq",$3); }
       | FREQ EQUAL MONTHLY
         { driver.option_num("ms.freq","12"); }
       | FREQ EQUAL QUARTERLY
         { driver.option_num("ms.freq","4"); }
       ;
o_initial_year : INITIAL_YEAR EQUAL INT_NUMBER {driver.option_num("ms.initial_year",$3); };
o_initial_subperiod : INITIAL_SUBPERIOD EQUAL INT_NUMBER {driver.option_num("ms.initial_subperiod",$3); };
o_final_year : FINAL_YEAR EQUAL INT_NUMBER {driver.option_num("ms.final_year",$3); };
o_final_subperiod : FINAL_SUBPERIOD EQUAL INT_NUMBER {driver.option_num("ms.final_subperiod",$3); };
o_data : DATA EQUAL filename { driver.option_str("ms.data", $3); };
o_vlist : VLIST EQUAL INT_NUMBER {driver.option_num("ms.vlist",$3); };
o_vlistlog : VLISTLOG EQUAL '(' symbol_list ')' {driver.option_symbol_list("ms.vlistlog"); };
o_vlistper : VLISTPER EQUAL INT_NUMBER {driver.option_num("ms.vlistper",$3); };
o_restriction_fname : RESTRICTION_FNAME EQUAL NAME
                      {
                        driver.warning("restriction_fname is now deprecated, and may be removed in a future version of Dynare. Use svar_identification instead.");
                        driver.option_str("ms.restriction_fname",$3);
                      }
                    | RESTRICTION_FNAME EQUAL UPPER_CHOLESKY
                      {
                        driver.warning("restriction_fname is now deprecated, and may be removed in a future version of Dynare. Use svar_identification instead.");
                        driver.option_str("ms.restriction_fname","upper_cholesky");
                      }
                    | RESTRICTION_FNAME EQUAL LOWER_CHOLESKY
                      {
                        driver.warning("restriction_fname is now deprecated, and may be removed in a future version of Dynare. Use svar_identification instead.");
                        driver.option_str("ms.restriction_fname","lower_cholesky");
                      }
                    ;
o_nlags : NLAGS EQUAL INT_NUMBER {driver.option_num("ms.nlags",$3); };
o_cross_restrictions : CROSS_RESTRICTIONS {driver.option_num("ms.cross_restrictions","1"); };
o_contemp_reduced_form : CONTEMP_REDUCED_FORM {driver.option_num("ms.contemp_reduced_form","1"); };
o_real_pseudo_forecast : REAL_PSEUDO_FORECAST EQUAL INT_NUMBER {driver.option_num("ms.real_pseudo_forecast",$3); };
o_no_bayesian_prior : NO_BAYESIAN_PRIOR {driver.option_num("ms.bayesian_prior","0"); };
o_dummy_obs : DUMMY_OBS EQUAL INT_NUMBER {driver.option_num("ms.dummy_obs",$3); };
o_nstates : NSTATES EQUAL INT_NUMBER {driver.option_num("ms.nstates",$3); };
o_indxscalesstates : INDXSCALESSTATES EQUAL INT_NUMBER {driver.option_num("ms.indxscalesstates",$3); };
o_alpha : ALPHA EQUAL non_negative_number {driver.option_num("ms.alpha",$3); };
o_beta : BETA EQUAL non_negative_number {driver.option_num("ms.beta",$3); };
o_gsig2_lmdm : GSIG2_LMDM EQUAL INT_NUMBER {driver.option_num("ms.gsig2_lmdm",$3); };
o_specification : SPECIFICATION EQUAL SIMS_ZHA
                  {driver.option_num("ms.specification","1"); }
                | SPECIFICATION EQUAL NONE
                  {driver.option_num("ms.specification","0"); }
                ;
o_q_diag : Q_DIAG EQUAL non_negative_number {driver.option_num("ms.q_diag",$3); };
o_flat_prior : FLAT_PRIOR EQUAL INT_NUMBER {driver.option_num("ms.flat_prior",$3); };
o_ncsk : NCSK EQUAL INT_NUMBER {driver.option_num("ms.ncsk",$3); };
o_nstd : NSTD EQUAL INT_NUMBER {driver.option_num("ms.nstd",$3); };
o_ninv : NINV EQUAL INT_NUMBER {driver.option_num("ms.ninv",$3); };
o_indxparr : INDXPARR EQUAL INT_NUMBER {driver.option_num("ms.indxparr",$3); };
o_indxovr : INDXOVR EQUAL INT_NUMBER {driver.option_num("ms.indxovr",$3); };
o_aband : ABAND EQUAL INT_NUMBER {driver.option_num("ms.aband",$3); };
o_indxap : INDXAP EQUAL INT_NUMBER {driver.option_num("ms.indxap",$3); };
o_apband : APBAND EQUAL INT_NUMBER {driver.option_num("ms.apband",$3); };
o_indximf : INDXIMF EQUAL INT_NUMBER {driver.option_num("ms.indximf",$3); };
o_indxfore : INDXFORE EQUAL INT_NUMBER {driver.option_num("ms.indxfore",$3); };
o_foreband : FOREBAND EQUAL INT_NUMBER {driver.option_num("ms.foreband",$3); };
o_indxgforhat : INDXGFOREHAT EQUAL INT_NUMBER {driver.option_num("ms.indxgforehat",$3); };
o_indxgimfhat : INDXGIMFHAT EQUAL INT_NUMBER {driver.option_num("ms.indxgimfhat",$3); };
o_indxestima : INDXESTIMA EQUAL INT_NUMBER {driver.option_num("ms.indxestima",$3); };
o_indxgdls : INDXGDLS EQUAL INT_NUMBER {driver.option_num("ms.indxgdls",$3); };
o_eq_ms : EQ_MS EQUAL INT_NUMBER {driver.option_num("ms.eq_ms",$3); };
o_cms : CMS EQUAL INT_NUMBER {driver.option_num("ms.cms",$3); };
o_ncms : NCMS EQUAL INT_NUMBER {driver.option_num("ms.ncms",$3); };
o_eq_cms : EQ_CMS EQUAL INT_NUMBER {driver.option_num("ms.eq_cms",$3); };
o_tlindx : TLINDX EQUAL INT_NUMBER {driver.option_num("ms.tlindx",$3); };
o_tlnumber : TLNUMBER EQUAL INT_NUMBER {driver.option_num("ms.tlnumber",$3); };
o_cnum : CNUM EQUAL INT_NUMBER {driver.option_num("ms.cnum",$3); };
o_k_order_solver : K_ORDER_SOLVER {driver.option_num("k_order_solver","1"); };
o_pruning : PRUNING { driver.option_num("pruning", "1"); };
o_chain : CHAIN EQUAL INT_NUMBER { driver.option_num("ms.chain",$3); };
o_restrictions : RESTRICTIONS EQUAL vec_of_vec_value
                 { driver.option_num("ms.restrictions",$3); }
               ;
o_duration : DURATION EQUAL non_negative_number
             { driver.option_num("ms.duration",$3); }
           | DURATION EQUAL vec_value_w_inf
             { driver.option_num("ms.duration",$3); }
           ;
o_number_of_regimes : NUMBER_OF_REGIMES EQUAL INT_NUMBER { driver.option_num("ms.number_of_regimes",$3); };
o_number_of_lags : NUMBER_OF_LAGS EQUAL INT_NUMBER { driver.option_num("ms.number_of_lags",$3); };
o_parameters : PARAMETERS EQUAL '[' symbol_list ']' { driver.option_symbol_list("ms.parameters"); };
o_coefficients : COEFFICIENTS { driver.option_str("ms.coefficients","svar_coefficients"); };
o_variances : VARIANCES { driver.option_str("ms.variances","svar_variances"); };
o_equations : EQUATIONS EQUAL vec_int
              { driver.option_vec_int("ms.equations",$3); }
            | EQUATIONS EQUAL vec_int_number
              { driver.option_vec_int("ms.equations",$3); }
            ;
o_multinomial_number_of_regimes : NUMBER_OF_REGIMES EQUAL INT_NUMBER { driver.option_num("number_of_regimes",$3); };
o_probability : PROBABILITY EQUAL vec_value
                { driver.option_num("probability",$3); }
              | PROBABILITY EQUAL '[' prob_symbol_list ']'
                { driver.option_symbol_list("probability"); }
              ;
o_instruments : INSTRUMENTS EQUAL '(' symbol_list ')' {driver.option_symbol_list("instruments"); };

o_ext_func_name : EXT_FUNC_NAME EQUAL filename { driver.external_function_option("name", $3); };
o_ext_func_nargs : EXT_FUNC_NARGS EQUAL INT_NUMBER { driver.external_function_option("nargs",$3); };
o_first_deriv_provided : FIRST_DERIV_PROVIDED EQUAL filename
                         { driver.external_function_option("first_deriv_provided", $3); }
                       | FIRST_DERIV_PROVIDED
                         { driver.external_function_option("first_deriv_provided", ""); }
                       ;
o_second_deriv_provided : SECOND_DERIV_PROVIDED EQUAL filename
                          { driver.external_function_option("second_deriv_provided", $3); }
                        | SECOND_DERIV_PROVIDED
                          { driver.external_function_option("second_deriv_provided", ""); }
                        ;
o_filter_covariance : FILTER_COVARIANCE 
                        { driver.option_num("filter_covariance","1");}
                      ;
o_filter_decomposition : FILTER_DECOMPOSITION
                           { driver.option_num("filter_decomposition","1");}
                         ;
o_selected_variables_only : SELECTED_VARIABLES_ONLY
                           { driver.option_num("selected_variables_only","1");}
                          ;
o_cova_compute : COVA_COMPUTE EQUAL INT_NUMBER
                 { driver.option_num("cova_compute",$3);}
               ;
o_output_file_tag : OUTPUT_FILE_TAG EQUAL filename {driver.option_str("ms.output_file_tag", $3); };
o_file_tag : FILE_TAG EQUAL filename { driver.option_str("ms.file_tag", $3); };
o_no_create_init : NO_CREATE_INIT { driver.option_num("ms.create_init", "0"); };
o_simulation_file_tag : SIMULATION_FILE_TAG EQUAL filename { driver.option_str("ms.simulation_file_tag", $3); };
o_coefficients_prior_hyperparameters : COEFFICIENTS_PRIOR_HYPERPARAMETERS EQUAL vec_value
                                       { driver.option_num("ms.coefficients_prior_hyperparameters",$3); };
o_convergence_starting_value : CONVERGENCE_STARTING_VALUE EQUAL non_negative_number
                               { driver.option_num("ms.convergence_starting_value",$3); };
o_convergence_ending_value : CONVERGENCE_ENDING_VALUE EQUAL non_negative_number
                             { driver.option_num("ms.convergence_ending_value",$3); };
o_convergence_increment_value : CONVERGENCE_INCREMENT_VALUE EQUAL non_negative_number
                                { driver.option_num("ms.convergence_increment_value",$3); };
o_max_iterations_starting_value : MAX_ITERATIONS_STARTING_VALUE EQUAL INT_NUMBER
                                  { driver.option_num("ms.max_iterations_starting_value",$3); };
o_max_iterations_increment_value : MAX_ITERATIONS_INCREMENT_VALUE EQUAL non_negative_number
                                   { driver.option_num("ms.max_iterations_increment_value",$3); };
o_max_block_iterations : MAX_BLOCK_ITERATIONS EQUAL INT_NUMBER
                         { driver.option_num("ms.max_block_iterations",$3); };
o_max_repeated_optimization_runs : MAX_REPEATED_OPTIMIZATION_RUNS EQUAL INT_NUMBER
                                   { driver.option_num("ms.max_repeated_optimization_runs",$3); };
o_function_convergence_criterion : FUNCTION_CONVERGENCE_CRITERION EQUAL non_negative_number
                                   { driver.option_num("ms.function_convergence_criterion",$3); };
o_parameter_convergence_criterion : PARAMETER_CONVERGENCE_CRITERION EQUAL non_negative_number
                                    { driver.option_num("ms.parameter_convergence_criterion",$3); };
o_number_of_large_perturbations : NUMBER_OF_LARGE_PERTURBATIONS EQUAL INT_NUMBER
                                  { driver.option_num("ms.number_of_large_perturbations",$3); };
o_number_of_small_perturbations : NUMBER_OF_SMALL_PERTURBATIONS EQUAL INT_NUMBER
                                  { driver.option_num("ms.number_of_small_perturbations",$3); };
o_number_of_posterior_draws_after_perturbation : NUMBER_OF_POSTERIOR_DRAWS_AFTER_PERTURBATION EQUAL INT_NUMBER
                                                 { driver.option_num("ms.number_of_posterior_draws_after_perturbation",$3); };
o_max_number_of_stages : MAX_NUMBER_OF_STAGES EQUAL INT_NUMBER
                         { driver.option_num("ms.max_number_of_stages",$3); };
o_random_function_convergence_criterion : RANDOM_FUNCTION_CONVERGENCE_CRITERION EQUAL non_negative_number
                                          { driver.option_num("ms.random_function_convergence_criterion",$3); };
o_random_parameter_convergence_criterion : RANDOM_PARAMETER_CONVERGENCE_CRITERION EQUAL non_negative_number
                                           { driver.option_num("ms.random_parameter_convergence_criterion",$3); };
o_thinning_factor : THINNING_FACTOR EQUAL INT_NUMBER { driver.option_num("ms.thinning_factor",$3); };
o_adaptive_mh_draws : ADAPTIVE_MH_DRAWS EQUAL INT_NUMBER { driver.option_num("ms.adaptive_mh_draws",$3); };
o_save_draws : SAVE_DRAWS { driver.option_num("ms.save_draws","1"); };
o_proposal_draws : PROPOSAL_DRAWS EQUAL INT_NUMBER { driver.option_num("ms.proposal_draws",$3); };
o_use_mean_center : USE_MEAN_CENTER { driver.option_num("ms.use_mean_center","1"); };
o_proposal_type : PROPOSAL_TYPE EQUAL INT_NUMBER { driver.option_num("ms.proposal_type",$3); }
o_proposal_lower_bound : PROPOSAL_LOWER_BOUND EQUAL signed_number { driver.option_num("ms.proposal_lower_bound",$3); }
o_proposal_upper_bound : PROPOSAL_UPPER_BOUND EQUAL signed_number { driver.option_num("ms.proposal_upper_bound",$3); }
o_parameter_uncertainty : PARAMETER_UNCERTAINTY { driver.option_num("ms.parameter_uncertainty","1"); };
o_horizon : HORIZON EQUAL INT_NUMBER { driver.option_num("ms.horizon",$3); };
o_filtered_probabilities : FILTERED_PROBABILITIES { driver.option_num("ms.filtered_probabilities","1"); };
o_real_time_smoothed : REAL_TIME_SMOOTHED { driver.option_num("ms.real_time_smoothed_probabilities","1"); };
o_no_error_bands : NO_ERROR_BANDS { driver.option_num("ms.error_bands","0"); };
o_error_band_percentiles : ERROR_BAND_PERCENTILES EQUAL vec_value { driver.option_num("ms.percentiles",$3); };
o_shock_draws : SHOCK_DRAWS EQUAL INT_NUMBER { driver.option_num("ms.shock_draws",$3); };
o_shocks_per_parameter : SHOCKS_PER_PARAMETER EQUAL INT_NUMBER { driver.option_num("ms.shocks_per_parameter",$3); };
o_free_parameters : FREE_PARAMETERS EQUAL vec_value { driver.option_num("ms.free_parameters",$3); };
o_median : MEDIAN { driver.option_num("ms.median","1"); }
         | MEDIAN EQUAL signed_number { driver.option_num("median", $3); };
o_regimes : REGIMES { driver.option_num("ms.regimes","1"); };
o_regime : REGIME EQUAL INT_NUMBER { driver.option_num("ms.regime",$3); };
o_data_obs_nbr : DATA_OBS_NBR EQUAL INT_NUMBER { driver.option_num("ms.forecast_data_obs",$3); };
o_discretionary_tol: DISCRETIONARY_TOL EQUAL non_negative_number { driver.option_num("discretionary_tol",$3); };
o_analytic_derivation : ANALYTIC_DERIVATION { driver.option_num("analytic_derivation", "1"); }
o_endogenous_prior : ENDOGENOUS_PRIOR { driver.option_num("endogenous_prior", "1"); }
o_use_univariate_filters_if_singularity_is_detected : USE_UNIVARIATE_FILTERS_IF_SINGULARITY_IS_DETECTED EQUAL INT_NUMBER { driver.option_num("use_univariate_filters_if_singularity_is_detected", $3); }
o_mcmc_jumping_covariance : MCMC_JUMPING_COVARIANCE EQUAL HESSIAN
                            { driver.option_str("MCMC_jumping_covariance", $3); }                                  | MCMC_JUMPING_COVARIANCE EQUAL PRIOR_VARIANCE
                            { driver.option_str("MCMC_jumping_covariance", $3); }
                          | MCMC_JUMPING_COVARIANCE EQUAL IDENTITY_MATRIX
                            { driver.option_str("MCMC_jumping_covariance", $3); }
                          | MCMC_JUMPING_COVARIANCE EQUAL filename
                            { driver.option_str("MCMC_jumping_covariance", $3); }
                          ;
o_dmm_thinning_factor : THINNING_FACTOR EQUAL INT_NUMBER { driver.option_num("dmm.thinning_factor",$3); };
o_dmm_seed : SEED EQUAL INT_NUMBER { driver.option_num("dmm.seed",$3); };
o_dmm_max_order_of_integration : MAX_ORDER_OF_INTEGRATION EQUAL INT_NUMBER { driver.option_num("dmm.max_order_of_integration",$3); };
o_dmm_num_nonstationary : NUM_NONSTATIONARY EQUAL INT_NUMBER { driver.option_num("dmm.num_nonstationary",$3); };
o_irf_plot_threshold : IRF_PLOT_THRESHOLD EQUAL non_negative_number { driver.option_num("impulse_responses.plot_threshold", $3); };
o_dmm_simulate_data : SIMULATE_DATA EQUAL symbol { driver.option_str("dmm.simulate_data", $3); };
o_dmm_check_mats : CHECK_MATS EQUAL symbol { driver.option_str("dmm.check_mats", $3); };
o_dmm_calc_marg_lik : CALC_MARG_LIK EQUAL symbol { driver.option_str("dmm.calc_marg_lik", $3); };
o_dmm_block_length : BLOCK_LENGTH EQUAL symbol { driver.option_str("dmm.block_length", $3); };
o_process : PROCESS EQUAL symbol { driver.option_str("process", $3); }
          | PROCESS EQUAL INT_NUMBER
          {
            ostringstream int2str;
            int2str << *$3;
            driver.option_str("process", int2str.str());
          }
          ;
o_calibration_regime : REGIME EQUAL INT_NUMBER { driver.option_num("regime",$3); };
o_consider_all_endogenous : CONSIDER_ALL_ENDOGENOUS { driver.option_str("endo_vars_for_moment_computations_in_estimation", "all_endogenous_variables"); };
o_consider_only_observed : CONSIDER_ONLY_OBSERVED { driver.option_str("endo_vars_for_moment_computations_in_estimation", "only_observed_variables"); };
o_no_homotopy : NO_HOMOTOPY { driver.option_num("no_homotopy", "1"); };

o_infile : INFILE EQUAL filename { driver.option_str("infile", $3); };
o_invars : INVARS EQUAL '(' symbol_list ')' { driver.option_symbol_list("invars"); };
o_period : PERIOD EQUAL INT_NUMBER { driver.option_num("period", $3); };
o_outfile : OUTFILE EQUAL filename { driver.option_str("outfile", $3); };
o_outvars : OUTVARS EQUAL '(' symbol_list ')' { driver.option_symbol_list("outvars"); };

range : symbol ':' symbol
        {
          $1->append(":");
          $1->append(*$3);
          delete $3;
          $$ = $1;
        };

integer_range : INT_NUMBER ':' INT_NUMBER
                {
                  $1->append(":");
                  $1->append(*$3);
                  delete $3;
                  $$ = $1;
                };
        
signed_integer_range : signed_integer ':' signed_integer
                       {
                         $1->append(":");
                         $1->append(*$3);
                         delete $3;
                         $$ = $1;
                       }
                     | MINUS '(' signed_integer ':' signed_integer ')'
                       {
                         $3->insert(0, "-(");
                         $3->append(":");
                         $3->append(*$5);
                         delete $5;
                         $3->append(")");
                         $$ = $3;
                       };

vec_int_number : INT_NUMBER { $$ = new vector<int>(); $$->push_back(atoi((*$1).c_str())); delete $1; };

vec_int_elem : vec_int_number
             | INT_NUMBER ':' INT_NUMBER
               {
                 $$ = new vector<int>();
                 for(int i=atoi((*$1).c_str()); i<=atoi((*$3).c_str()); i++)
                   $$->push_back(i);
                 delete $1;
                 delete $3;
               }
             ;

vec_int_1 : '[' vec_int_elem
            { $$ = $2;}
          | '[' COMMA vec_int_elem
            { $$ = $3;}
          | vec_int_1 vec_int_elem
            {
              $$ = $1;
              for (vector<int>::const_iterator it=$2->begin();
                   it!=$2->end(); it++)
                $1->push_back(*it);
              delete $2;
            }
          | vec_int_1 COMMA vec_int_elem
            {
              $$ = $1;
              for (vector<int>::const_iterator it=$3->begin();
                   it!=$3->end(); it++)
                $1->push_back(*it);
              delete $3;
            }
          ;

vec_int : vec_int_1 ']'
          { $$ = $1; }
        | vec_int_1 COMMA ']'
          { $$ = $1; }
        ;

vec_value_1 : '[' signed_number { $2->insert(0,"["); $$ = $2; }
            | '[' COMMA signed_number { $3->insert(0,"["); $$ = $3; }
            | vec_value_1 signed_number
              {
                $1->append(" ");
                $1->append(*$2);
                delete $2;
                $$ = $1;
              }
            | vec_value_1 COMMA signed_number
              {
                $1->append(" ");
                $1->append(*$3);
                delete $3;
                $$ = $1;
              }
            ;

vec_value : vec_value_1 ']' { $1->append("]"); $$ = $1; }
          | vec_value_1 COMMA ']' { $1->append("]"); $$ = $1; }
          ;

vec_value_list : vec_value_list COMMA vec_value
                 {
                   $1->append(",");
                   $1->append(*$3);
                   delete $3;
                   $$ = $1;
                 }
               | vec_value
                 { $$ = $1; }
               ;

vec_of_vec_value : '[' vec_value_list ']' { $$ = $2; }
                 | vec_value  { $$ = $1; };

vec_value_1_w_inf : '[' signed_number_w_inf
                    { $2->insert(0, "["); $$ = $2;}
                  | vec_value_1_w_inf signed_number_w_inf
                    {
                      $1->append(" ");
                      $1->append(*$2);
                      delete $2;
                      $$ = $1;
                    }
                  ;

vec_value_w_inf : vec_value_1_w_inf ']' { $1->append("]"); $$ = $1; };

symbol : NAME
       | ALPHA
       | BETA
       | NINV
       | ABAND
       | CMS
       | NCMS
       | CNUM
       | GAMMA
       | INV_GAMMA
       | INV_GAMMA1
       | INV_GAMMA2
       | NORMAL
       | UNIFORM
       | EPS
       | PDF
       | FIG
       | NONE
       | DR
       | PRIOR
       ;
%%

void
Dynare::parser::error(const Dynare::parser::location_type &l,
                      const string &m)
{
  driver.error(l, m);
}<|MERGE_RESOLUTION|>--- conflicted
+++ resolved
@@ -273,14 +273,11 @@
           | model_diagnostics
           | moment_calibration
           | irf_calibration
-<<<<<<< HEAD
           | dmm
-=======
           | smoother2histval
           | histval_file
           | perfect_foresight_setup
           | perfect_foresight_solver
->>>>>>> 128761ac
           ;
 
 dsample : DSAMPLE INT_NUMBER ';'
