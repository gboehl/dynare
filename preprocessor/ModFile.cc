--- conflicted
+++ resolved
@@ -819,187 +819,3 @@
 
   cout << "done" << endl;
 }
-
-<<<<<<< HEAD
-void
-ModFile::writeModelC(const string &basename, bool cuda) const
-{
-  string filename = basename + ".c";
-
-  ofstream mDriverCFile;
-  mDriverCFile.open(filename.c_str(), ios::out | ios::binary);
-  if (!mDriverCFile.is_open())
-    {
-      cerr << "Error: Can't open file " << filename << " for writing" << endl;
-      exit(EXIT_FAILURE);
-    }
-
-  mDriverCFile << "/*" << endl
-               << " * " << filename << " : Driver file for Dynare C code" << endl
-               << " *" << endl
-               << " * Warning : this file is generated automatically by Dynare" << endl
-               << " *           from model file (.mod)" << endl
-               << " */" << endl
-               << endl
-               << "#include \"dynare_driver.h\"" << endl
-               << endl
-               << "struct" << endl
-               << "{" << endl;
-
-  // Write basic info
-  symbol_table.writeCOutput(mDriverCFile);
-
-  mDriverCFile << endl << "params.resize(param_nbr);" << endl;
-
-  if (dynamic_model.equation_number() > 0)
-    {
-      dynamic_model.writeCOutput(mDriverCFile, basename, block, byte_code, use_dll, mod_file_struct.order_option, mod_file_struct.estimation_present);
-      //      if (!no_static)
-      //        static_model.writeCOutput(mOutputFile, block);
-    }
-
-  // Print statements
-  for (vector<Statement *>::const_iterator it = statements.begin();
-       it != statements.end(); it++)
-      (*it)->writeCOutput(mDriverCFile, basename);
-
-  mDriverCFile << "} DynareInfo;" << endl;
-  mDriverCFile.close();
-
-  // Write informational m file
-  ofstream mOutputFile;
-
-  if (basename.size())
-    {
-      string fname(basename);
-      fname += ".m";
-      mOutputFile.open(fname.c_str(), ios::out | ios::binary);
-      if (!mOutputFile.is_open())
-        {
-          cerr << "ERROR: Can't open file " << fname
-               << " for writing" << endl;
-          exit(EXIT_FAILURE);
-        }
-    }
-  else
-    {
-      cerr << "ERROR: Missing file name" << endl;
-      exit(EXIT_FAILURE);
-    }
-
-  mOutputFile << "%" << endl
-              << "% Status : informational m file" << endl
-              << "%" << endl
-              << "% Warning : this file is generated automatically by Dynare" << endl
-              << "%           from model file (.mod)" << endl << endl
-              << "disp('The following C file was successfully created:');" << endl
-              << "ls preprocessorOutput.c" << endl << endl;
-  mOutputFile.close();
-}
-
-void
-ModFile::writeModelCC(const string &basename, bool cuda) const
-{
-  string filename = basename + ".cc";
-
-  ofstream mDriverCFile;
-  mDriverCFile.open(filename.c_str(), ios::out | ios::binary);
-  if (!mDriverCFile.is_open())
-    {
-      cerr << "Error: Can't open file " << filename << " for writing" << endl;
-      exit(EXIT_FAILURE);
-    }
-
-  mDriverCFile << "/*" << endl
-               << " * " << filename << " : Driver file for Dynare C++ code" << endl
-               << " *" << endl
-               << " * Warning : this file is generated automatically by Dynare" << endl
-               << " *           from model file (.mod)" << endl
-               << " */" << endl
-               << endl
-               << "#include \"dynare_cpp_driver.hh\"" << endl
-               << endl
-               << "DynareInfo::DynareInfo(void)" << endl
-               << "{" << endl;
-
-  // Write basic info
-  symbol_table.writeCCOutput(mDriverCFile);
-
-  mDriverCFile << endl << "params.resize(param_nbr);" << endl;
-
-  if (dynamic_model.equation_number() > 0)
-    {
-      dynamic_model.writeCOutput(mDriverCFile, basename, block, byte_code, use_dll, mod_file_struct.order_option, mod_file_struct.estimation_present);
-      //      if (!no_static)
-      //        static_model.writeCOutput(mOutputFile, block);
-    }
-
-  // Print statements
-  for (vector<Statement *>::const_iterator it = statements.begin();
-       it != statements.end(); it++)
-      (*it)->writeCOutput(mDriverCFile, basename);
-
-  mDriverCFile << "};" << endl;
-  mDriverCFile.close();
-
-  // Write informational m file
-  ofstream mOutputFile;
-
-  if (basename.size())
-    {
-      string fname(basename);
-      fname += ".m";
-      mOutputFile.open(fname.c_str(), ios::out | ios::binary);
-      if (!mOutputFile.is_open())
-        {
-          cerr << "ERROR: Can't open file " << fname
-               << " for writing" << endl;
-          exit(EXIT_FAILURE);
-        }
-    }
-  else
-    {
-      cerr << "ERROR: Missing file name" << endl;
-      exit(EXIT_FAILURE);
-    }
-
-  mOutputFile << "%" << endl
-              << "% Status : informational m file" << endl
-              << "%" << endl
-              << "% Warning : this file is generated automatically by Dynare" << endl
-              << "%           from model file (.mod)" << endl << endl
-              << "disp('The following C++ file was successfully created:');" << endl
-              << "ls preprocessorOutput.cc" << endl << endl;
-  mOutputFile.close();
-}
-
-void
-ModFile::writeExternalFiles(const string &basename, FileOutputType output, bool cuda) const
-{
-  writeModelC(basename, cuda);
-  steady_state_model.writeSteadyStateFileC(basename, mod_file_struct.ramsey_model_present, cuda);
-
-  dynamic_model.writeDynamicFile(basename, block, byte_code, use_dll, mod_file_struct.order_option);
-
-  if (!no_static)
-    static_model.writeStaticFile(basename, false, false, true);
-
-
-  //  static_model.writeStaticCFile(basename, block, byte_code, use_dll);
-  //  static_model.writeParamsDerivativesFileC(basename, cuda);
-  //  static_model.writeAuxVarInitvalC(mOutputFile, oMatlabOutsideModel, cuda);
-
-  // dynamic_model.writeResidualsC(basename, cuda);
-  // dynamic_model.writeParamsDerivativesFileC(basename, cuda);
-  dynamic_model.writeFirstDerivativesC(basename, cuda);
-  
-  if (output == second)
-    dynamic_model.writeSecondDerivativesC_csr(basename, cuda);
-  else if (output == third)
-    {
-        dynamic_model.writeSecondDerivativesC_csr(basename, cuda);
-  	dynamic_model.writeThirdDerivativesC_csr(basename, cuda);
-    }
-}
-=======
->>>>>>> 8bf484a1
