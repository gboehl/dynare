/*
 * Copyright (C) 2003-2017 Dynare Team
 *
 * This file is part of Dynare.
 *
 * Dynare is free software: you can redistribute it and/or modify
 * it under the terms of the GNU General Public License as published by
 * the Free Software Foundation, either version 3 of the License, or
 * (at your option) any later version.
 *
 * Dynare is distributed in the hope that it will be useful,
 * but WITHOUT ANY WARRANTY; without even the implied warranty of
 * MERCHANTABILITY or FITNESS FOR A PARTICULAR PURPOSE.  See the
 * GNU General Public License for more details.
 *
 * You should have received a copy of the GNU General Public License
 * along with Dynare.  If not, see <http://www.gnu.org/licenses/>.
 */

#ifndef _PARSING_DRIVER_HH
#define _PARSING_DRIVER_HH

#ifdef _MACRO_DRIVER_HH
# error Impossible to include both ParsingDriver.hh and MacroDriver.hh
#endif

#include <string>
#include <vector>
#include <istream>
#include <stack>

#include "ModFile.hh"
#include "SymbolList.hh"

class ParsingDriver;
#include "ExprNode.hh"
#include "DynareBison.hh"

#include "ComputingTasks.hh"
#include "Shocks.hh"
#include "SigmaeInitialization.hh"
#include "NumericalInitialization.hh"
#include "DynamicModel.hh"

using namespace std;

// Declare DynareFlexLexer class
#ifndef __FLEX_LEXER_H
# define yyFlexLexer DynareFlexLexer
# include <FlexLexer.h>
# undef yyFlexLexer
#endif

//! The lexer class
/*! Actually it was necessary to subclass the DynareFlexLexer class generated by Flex,
  since the prototype for DynareFlexLexer::yylex() was not convenient.
*/
class DynareFlex : public DynareFlexLexer
{
public:
  DynareFlex(istream *in = 0, ostream *out = 0);

  //! The main lexing function
  Dynare::parser::token_type lex(Dynare::parser::semantic_type *yylval,
                                 Dynare::parser::location_type *yylloc,
                                 ParsingDriver &driver);

  //! The filename being parsed
  /*! The bison parser locations (begin and end) contain a pointer to that string */
  string filename;

  //! Increment the location counter given a token
  void location_increment(Dynare::parser::location_type *yylloc, const char *yytext);

  //! Count parens in dates statement
  int dates_parens_nb;
};

//! Drives the scanning and parsing of the .mod file, and constructs its abstract representation
/*! It is built along the guidelines given in Bison 2.3 manual. */
class ParsingDriver
{
private:
  //! Checks that a given symbol exists, and stops with an error message if it doesn't
  void check_symbol_existence(const string &name);

  //! Checks that a given symbol exists and is a parameter, and stops with an error message if it isn't
  void check_symbol_is_parameter(string *name);

  //! Checks that a given symbol was assigned within a Statement
  void check_symbol_is_statement_variable(string *name);

  //! Checks that a given symbol exists and is a endogenous or exogenous, and stops with an error message if it isn't
  void check_symbol_is_endogenous_or_exogenous(string *name);

  //! Checks that a given symbol exists and is a exogenous, and stops with an error message if it isn't
  void check_symbol_is_exogenous(string *name);

  //! Checks for symbol existence in model block. If it doesn't exist, an error message is stored to be printed at
  //! the end of the model block
  void check_symbol_existence_in_model_block(const string &name);

  //! Helper to add a symbol declaration
  void declare_symbol(const string *name, SymbolType type, const string *tex_name, const vector<pair<string *, string *> *> *partition_value);

  //! Creates option "optim_opt" in OptionsList if it doesn't exist, else add a comma, and adds the option name
  void optim_options_helper(const string &name);
  void sampling_options_helper(const string &name);

  //! Stores temporary symbol table
  SymbolList symbol_list;

  //! The data tree in which to add expressions currently parsed
  DataTree *data_tree;

  //! The model tree in which to add expressions currently parsed
  /*! It is only a dynamic cast of data_tree pointer, and is therefore null if data_tree is not a ModelTree instance */
  ModelTree *model_tree;

  //! The dynamic model tree in which to add expressions currently parsed
  /*! It is only a dynamic cast of data_tree pointer, and is therefore null if data_tree is not a DynamicModel instance */
  DynamicModel *dynamic_model;

  //! Sets data_tree and model_tree pointers
  void set_current_data_tree(DataTree *data_tree_arg);

  //! Stores options lists
  OptionsList options_list;
  //! Temporary storage for trend elements
  ObservationTrendsStatement::trend_elements_t trend_elements;
  //! Temporary storage for filename list of ModelComparison (contains weights)
  ModelComparisonStatement::filename_list_t filename_list;
  //! Temporary storage for list of EstimationParams (from estimated_params* statements)
  vector<EstimationParams> estim_params_list;
  //! Temporary storage for list of OsrParams (from osr_params_block statements)
  vector<OsrParams> osr_params_list;
  //! Temporary storage of variances from optim_weights
  OptimWeightsStatement::var_weights_t var_weights;
  //! Temporary storage of covariances from optim_weights
  OptimWeightsStatement::covar_weights_t covar_weights;
  //! Temporary storage for deterministic shocks
  ShocksStatement::det_shocks_t det_shocks;
  //! Temporary storage for periods of deterministic shocks
  vector<pair<int, int> > det_shocks_periods;
  //! Temporary storage for values of deterministic shocks
  vector<expr_t> det_shocks_values;
  //! Temporary storage for variances of shocks
  ShocksStatement::var_and_std_shocks_t var_shocks;
  //! Temporary storage for standard errors of shocks
  ShocksStatement::var_and_std_shocks_t std_shocks;
  //! Temporary storage for covariances of shocks
  ShocksStatement::covar_and_corr_shocks_t covar_shocks;
  //! Temporary storage for correlations of shocks
  ShocksStatement::covar_and_corr_shocks_t corr_shocks;
  //! Temporary storage for Sigma_e rows
  SigmaeStatement::row_t sigmae_row;
  //! Temporary storage for Sigma_e matrix
  SigmaeStatement::matrix_t sigmae_matrix;
  //! Temporary storage for initval/endval blocks
  InitOrEndValStatement::init_values_t init_values;
  //! Temporary storage for histval blocks
  HistValStatement::hist_values_t hist_values;
  //! Temporary storage for histval blocks
  HistValStatement::hist_vals_wrong_lag_t hist_vals_wrong_lag;
  //! Temporary storage for homotopy_setup blocks
  HomotopyStatement::homotopy_values_t homotopy_values;
  //! Temporary storage for moment_calibration
  MomentCalibration::constraints_t moment_calibration_constraints;
  //! Temporary storage for irf_calibration
  IrfCalibration::constraints_t irf_calibration_constraints;
  //! Temporary storage for ramsey_constraints
  RamseyConstraintsStatement::constraints_t ramsey_constraints;
  //! Temporary storage for svar_identification blocks
  SvarIdentificationStatement::svar_identification_restrictions_t svar_ident_restrictions;
  //! Temporary storage for mapping the equation number to the restrictions within an svar_identification block
  map<int, vector<int> > svar_equation_restrictions;
  //! Temporary storage for restrictions in an equation within an svar_identification block
  vector<int> svar_restriction_symbols;
  //! Temporary storage for constants exculsion within an svar_identification
  bool svar_constants_exclusion;
  //! Temporary storage for upper cholesky within an svar_identification block
  bool svar_upper_cholesky;
  //! Temporary storage for lower cholesky within an svar_identification block
  bool svar_lower_cholesky;
  //! Temporary storage for equation number for a restriction within an svar_identification block
  int svar_equation_nbr;
  //! Temporary storage for left/right handside of a restriction equation within an svar_identificaton block
  bool svar_left_handside;
  //! Temporary storage for current restriction number in svar_identification block
  map<int, int> svar_Qi_restriction_nbr;
  map<int, int> svar_Ri_restriction_nbr;
  //! Stores undeclared model variables
  set<string> undeclared_model_vars;
  //! Temporary storage for restriction type
  enum SvarRestrictionType
    {
      NOT_SET,
      Qi_TYPE,
      Ri_TYPE
    };
  SvarRestrictionType svar_restriction_type;
  //! Temporary storage for generate_irfs
  vector<string> generate_irf_names;
  vector<map<string, double> > generate_irf_elements;
  map<string, double> generate_irf_exos;
  //! Temporary storage for argument list of external function
  stack<vector<expr_t> >  stack_external_function_args;
  //! Temporary storage for parameters in joint prior statement
  vector<string> joint_parameters;
  //! Temporary storage for the symb_id associated with the "name" symbol of the current external_function statement
  int current_external_function_id;
  //! Temporary storage for option list provided to external_function()
  ExternalFunctionsTable::external_function_options current_external_function_options;
  //! Temporary storage for declaring trend variables
  vector<int> declared_trend_vars;
  //! Temporary storage for declaring nonstationary variables
  vector<int> declared_nonstationary_vars;
  //! Temporary storage for a variance declared in the prior statement
  expr_t prior_variance;
  SubsamplesStatement::subsample_declaration_map_t subsample_declaration_map;
  //! Temporary storage for subsample statement: map<pair<var_name1, var_name2>>, subsample_declaration_map >
  typedef map<pair<string, string >, SubsamplesStatement::subsample_declaration_map_t > subsample_declarations_t;
  subsample_declarations_t subsample_declarations;
  //! Temporary storage for shock_groups
  vector<string> shock_group;
  vector<ShockGroupsStatement::Group> shock_groups;
  //! Temporary storage for ramsey policy. Workaround for issue #1355
  vector<string> ramsey_policy_list;
  //! reset the values for temporary storage
  void reset_current_external_function_options();
  //! Adds a model lagged variable to ModelTree and VariableTable
  expr_t add_model_variable(int symb_id, int lag);
  //! For parsing the graph_format option
  SymbolList graph_formats;
  //! Temporary storage for equation tags
  vector<pair<string, string> > eq_tags;

  //! Map Var name to variables
  map<string, vector<string> > var_map;

  //! The mod file representation constructed by this ParsingDriver
  ModFile *mod_file;

  WarningConsolidation &warnings;

  bool nostrict;

  bool model_error_encountered;

  ostringstream model_errors;

  //! Used by VAR restrictions
  void clear_VAR_storage();
public:
  ParsingDriver(WarningConsolidation &warnings_arg, bool nostrict_arg) : warnings(warnings_arg), nostrict(nostrict_arg), model_error_encountered(false)
  {
  };

  //! Starts parsing, and constructs the MOD file representation
  /*! The returned pointer should be deleted after use */
  ModFile *parse(istream &in, bool debug);

  //! Reference to the lexer
  class DynareFlex *lexer;

  //! Copy of parsing location, maintained by YYLLOC_DEFAULT macro in DynareBison.yy
  Dynare::parser::location_type location;

  //! Estimation parameters
  EstimationParams estim_params;

  //! OSR parameters
  OsrParams osr_params;

  //! Temporary storage for the prior shape
  PriorDistributions prior_shape;

  //! VAR restrictions
  //! > exclusion restrictions
  map<int, SymbolList> exclusion_restriction;
  map<int, map<int, SymbolList> > exclusion_restrictions;
  //! > equation and crossequation restrictions
  pair<int, pair<int, int> > var_restriction_coeff;
  typedef pair<pair<int, pair<int, int> >, expr_t> var_restriction_eq_crosseq_t;
  vector<var_restriction_eq_crosseq_t> var_restriction_eq_or_crosseq;
  pair<pair<var_restriction_eq_crosseq_t, var_restriction_eq_crosseq_t>, double> var_restriction_equation_or_crossequation;
  map<int, pair<pair<var_restriction_eq_crosseq_t, var_restriction_eq_crosseq_t>, double> > equation_restrictions;
  vector<pair<pair<var_restriction_eq_crosseq_t, var_restriction_eq_crosseq_t>, double> > crossequation_restrictions;
  //! > covariance restrictions
  map<pair<int, int>, double> covariance_number_restriction;
  map<pair<int, int>, pair<int, int> > covariance_pair_restriction;

  //! Error handler with explicit location
  void error(const Dynare::parser::location_type &l, const string &m) __attribute__ ((noreturn));
  //! Error handler using saved location
  void error(const string &m) __attribute__ ((noreturn));
  //! Warning handler using saved location
  void warning(const string &m);

  //! Error handler with explicit location (used in model block, accumulating error messages to be printed later)
  void model_error(const string &m);

  //! Code shared between model_error() and error()
  void create_error_string(const Dynare::parser::location_type &l, const string &m, ostream &stream);

  //! Check if a given symbol exists in the parsing context, and is not a mod file local variable
  bool symbol_exists_and_is_not_modfile_local_or_external_function(const char *s);
  //! Sets mode of ModelTree class to use C output
  void use_dll();
  //! the modelis block decomposed
  void block();
  //! the model is stored in a binary file
  void byte_code();
  //! the static model is not computed
  void no_static();
  //! the differentiate_forward_vars option is enabled (for all vars)
  void differentiate_forward_vars_all();
  //! the differentiate_forward_vars option is enabled (for a subset of vars)
  void differentiate_forward_vars_some();
  //! cutoff option of model block
  void cutoff(string *value);
  //! mfs option of model block
  void mfs(string *value);
  //! Sets the FILENAME for the initial value in initval
  void initval_file(string *filename);
  //! Declares an endogenous variable
  void declare_endogenous(string *name, string *tex_name = NULL, vector<pair<string *, string *> *> *partition_value = NULL);
  //! Declares an exogenous variable
  void declare_exogenous(string *name, string *tex_name = NULL, vector<pair<string *, string *> *> *partition_value = NULL);
  //! Declares an exogenous deterministic variable
  void declare_exogenous_det(string *name, string *tex_name = NULL, vector<pair<string *, string *> *> *partition_value = NULL);
  //! Declares a parameter
  void declare_parameter(string *name, string *tex_name = NULL, vector<pair<string *, string *> *> *partition_value = NULL);
  //! Declares a VAR variable and adds to symbol_list
  void declare_var_endogenous(string *name);
  //! Declares a model local variable
  void declare_model_local_variable(string *name, string *tex_name = NULL);
  //! Declares a statement local variable
  void declare_statement_local_variable(string *name);
  //! Completes a subsample statement
  void set_subsamples(string *name1, string *name2);
  //! Declares a subsample, assigning the value to name
  void set_subsample_name_equal_to_date_range(string *name, string *date1, string *date2);
  //! Checks that a subsample statement (and given name) were provided for the pair name1 & name2
  void check_subsample_declaration_exists(string *name1, string *subsample_name);
  void check_subsample_declaration_exists(string *name1, string *name2, string *subsample_name);
  //! Copies the set of subsamples from_name to_name
  void copy_subsamples(string *to_name1, string *to_name2, string *from_name1, string *from_name2);
  //! Declares declare_optimal_policy_discount_factor as a parameter and initializes it to exprnode
  void declare_optimal_policy_discount_factor_parameter(expr_t exprnode);
  //! Adds a predetermined_variable
  void add_predetermined_variable(string *name);
  //! Declares and initializes a local parameter
  void declare_and_init_model_local_variable(string *name, expr_t rhs);
  //! Changes type of a symbol
  void change_type(SymbolType new_type, vector<string *> *var_list);
  //! Adds a list of tags for the current equation
  void add_equation_tags(string *key, string *value);
  //! Adds a non-negative constant to DataTree
  expr_t add_non_negative_constant(string *constant);
  //! Adds a NaN constant to DataTree
  expr_t add_nan_constant();
  //! Adds an Inf constant to DataTree
  expr_t add_inf_constant();
  //! Adds a model variable to ModelTree and VariableTable
  expr_t add_model_variable(string *name);
  //! Adds an Expression's variable
  expr_t add_expression_variable(string *name);
  //! Adds a "periods" statement
  void periods(string *periods);
  //! Adds a "dsample" statement
  void dsample(string *arg1);
  //! Adds a "dsample" statement
  void dsample(string *arg1, string *arg2);
  //! Writes parameter intitialisation expression
  void init_param(string *name, expr_t rhs);
  //! Writes an initval block
  void init_val(string *name, expr_t rhs);
  //! Writes an histval block
  void hist_val(string *name, string *lag, expr_t rhs);
  //! Adds an entry in a homotopy_setup block
  /*! Second argument "val1" can be NULL if no initial value provided */
  void homotopy_val(string *name, expr_t val1, expr_t val2);
  //! Writes end of an initval block
  void end_initval(bool all_values_required);
  //! Writes end of an endval block
  void end_endval(bool all_values_required);
  //! Writes end of an histval block
  void end_histval(bool all_values_required);
  //! Writes end of an homotopy_setup block
  void end_homotopy();
  //! Begin a model block
  void begin_model();
  //! End a model block, printing errors that were encountered in parsing
  void end_model();
  //! Writes a shocks statement
  void end_shocks(bool overwrite);
  //! Writes a mshocks statement
  void end_mshocks(bool overwrite);
  //! Adds a deterministic shock or a path element inside a conditional_forecast_paths block
  void add_det_shock(string *var, bool conditional_forecast);
  //! Adds a std error chock
  void add_stderr_shock(string *var, expr_t value);
  //! Adds a variance chock
  void add_var_shock(string *var, expr_t value);
  //! Adds a covariance chock
  void add_covar_shock(string *var1, string *var2, expr_t value);
  //! Adds a correlated chock
  void add_correl_shock(string *var1, string *var2, expr_t value);
  //! Adds a shock period range
  void add_period(string *p1, string *p2);
  //! Adds a shock period
  void add_period(string *p1);
  //! Adds a deterministic shock value
  void add_value(expr_t value);
  //! Adds a deterministic shock value
  /*! \param v a string containing a (possibly negative) numeric constant */
  void add_value(string *v);
  //! Writes a Sigma_e block
  void do_sigma_e();
  //! Ends row of Sigma_e block
  void end_of_row();
  //! Adds a constant element to current row of Sigma_e
  void add_to_row_const(string *v);
  //! Adds an expression element to current row of Sigma_e
  void add_to_row(expr_t v);
  //! Write a steady command
  void steady();
  //! Sets an option to a numerical value
  void option_num(const string &name_option, string *opt);
  //! Sets an option to a numerical value
  void option_num(const string &name_option, const string &opt);
  //! Sets an option to a numerical value
  void option_num(const string &name_option, string *opt1, string *opt2);
  //! Sets an option to a string value
  void option_str(const string &name_option, string *opt);
  //! Sets an option to a string value
  void option_str(const string &name_option, const string &opt);
  //! Sets an option to a date value
  void option_date(const string &name_option, string *opt);
  //! Sets an option to a date value
  void option_date(const string &name_option, const string &opt);
  //! Sets an option to a list of symbols (used in conjunction with add_in_symbol_list())
  void option_symbol_list(const string &name_option);
  //! Sets an option to a vector of integers
  void option_vec_int(const string &name_option, const vector<int> *opt);
  //! Indicates that the model is linear
  void linear();
  //! Adds a variable to temporary symbol list
  void add_in_symbol_list(string *tmp_var);
  //! Writes a rplot() command
  void rplot();
  //! Writes a stock_simul command
  void stoch_simul();
  //! Writes a var (vector autoregression) command
  void var_model();
  //! Writes a simul command
  void simul();
  //! Writes check command
  void check();
  //! Writes model_info command
  void model_info();
  //! Writes estimated params command
  void estimated_params();
  //! Writes estimated params init command
  void estimated_params_init(bool use_calibration = false);
  //! Writes estimated params bound command
  void estimated_params_bounds();
  //! Adds a declaration for a user-defined external function
  void external_function();
  //! Sets an external_function option to a string value
  void external_function_option(const string &name_option, string *opt);
  //! Sets an external_function option to a string value
  void external_function_option(const string &name_option, const string &opt);
  //! Add a line in an estimated params block
  void add_estimated_params_element();
  //! Writes osr params bounds command
  void osr_params_bounds();
  //! Add a line in an osr params block
  void add_osr_params_element();
  //! Sets the frequency of the data
  void set_time(string *arg);
  //! Estimation Data
  void estimation_data();
  //! Sets the prior for a parameter
  void set_prior(string *arg1, string *arg2);
  //! Sets the joint prior for a set of parameters
  void set_joint_prior(vector<string *> *symbol_vec);
  //! Adds a parameters to the list of joint parameters
  void add_joint_parameter(string *name);
  //! Adds the variance option to its temporary holding place
  void set_prior_variance(expr_t variance = NULL);
  //! Copies the prior from_name to_name
  void copy_prior(string *to_declaration_type, string *to_name1, string *to_name2, string *to_subsample_name,
                  string *from_declaration_type, string *from_name1, string *from_name2, string *from_subsample_name);
  //! Sets the options for a parameter
  void set_options(string *arg1, string *arg2);
  //! Copies the options from_name to_name
  void copy_options(string *to_declaration_type, string *to_name1, string *to_name2, string *to_subsample_name,
                    string *from_declaration_type, string *from_name1, string *from_name2, string *from_subsample_name);
  //! Sets the prior for estimated std dev
  void set_std_prior(string *arg1, string *arg2);
  //! Sets the options for estimated std dev
  void set_std_options(string *arg1, string *arg2);
  //! Sets the prior for estimated correlation
  void set_corr_prior(string *arg1, string *arg2, string *arg3);
  //! Sets the options for estimated correlation
  void set_corr_options(string *arg1, string *arg2, string *arg3);
  //! Runs estimation process
  void run_estimation();
  //! Runs dynare_sensitivy()
  void dynare_sensitivity();
  //! Adds an optimization option (string value)
  void optim_options_string(string *name, string *value);
  //! Adds an optimization option (numeric value)
  void optim_options_num(string *name, string *value);
  //! Adds an sampling option (string value)
  void sampling_options_string(string *name, string *value);
  //! Adds an sampling option (numeric value)
  void sampling_options_num(string *name, string *value);
  //! Check that no observed variable has yet be defined
  void check_varobs();
  //! Add a new observed variable
  void add_varobs(string *name);
  //! Check that no observed exogenous variable has yet be defined
  void check_varexobs();
  //! Add a new observed exogenous variable
  void add_varexobs(string *name);
  //! Svar_Identification Statement
  void begin_svar_identification();
  void end_svar_identification();
  //! Svar_Identification Statement: match list of restrictions and equation number with lag
  void combine_lag_and_restriction(string *lag);
  //! Svar_Identification Statement: match list of restrictions with equation number
  void add_restriction_in_equation(string *equation);
  //! Svar_Identification Statement: add list of restriction symbol ids
  void add_in_svar_restriction_symbols(string *name);
  //! Svar_Identification Statement: add exclusions of constants
  void add_constants_exclusion();
  //! Svar_Identification Statement: add equation number for following restriction equations
  void add_restriction_equation_nbr(string *eq_nbr);
  //! Svar_Identification Statement: record presence of equal sign
  void add_restriction_equal();
  //! Svar_Idenditification Statement: add coefficient of a linear restriction (positive value)
  void add_positive_restriction_element(expr_t value, string *variable, string *lag);
  //! Svar_Idenditification Statement: add unit coefficient of a linear restriction
  void add_positive_restriction_element(string *variable, string *lag);
  //! Svar_Idenditification Statement: add coefficient of a linear restriction (negative value)
  void add_negative_restriction_element(expr_t value, string *variable, string *lag);
  //! Svar_Idenditification Statement: add negative unit coefficient of a linear restriction
  void add_negative_restriction_element(string *variable, string *lag);
  //! Svar_Idenditification Statement: add restriction element
  void add_restriction_element(expr_t value, string *variable, string *lag);
  //! Svar_Identification Statement: check that restriction is homogenous
  void check_restriction_expression_constant(expr_t value);
  //! Svar_Identification Statement: restriction of form upper cholesky
  void add_upper_cholesky();
  //! Svar_Identification Statement: restriction of form lower cholesky
  void add_lower_cholesky();
  //! Svar_Global_Identification_Check Statement
  void add_svar_global_identification_check();
  //! generate_irfs Block
  void end_generate_irfs();
  void add_generate_irfs_element(string *name);
  void add_generate_irfs_exog_element(string *exo, string *value);
  //! Forecast Statement
  void forecast();
  void set_trends();
  void set_trend_element(string *arg1, expr_t arg2);
  void set_unit_root_vars();
  void optim_weights();
  void set_optim_weights(string *name, expr_t value);
  void set_optim_weights(string *name1, string *name2, expr_t value);
  void set_osr_params();
  void run_osr();
  void run_dynasave(string *filename);
  void run_dynatype(string *filename);
  void run_load_params_and_steady_state(string *filename);
  void run_save_params_and_steady_state(string *filename);
  void run_identification();
  void add_mc_filename(string *filename, string *prior = new string ("1"));
  void run_model_comparison();
  //! Begin a planner_objective statement
  void begin_planner_objective();
  //! End a planner objective statement
  void end_planner_objective(expr_t expr);
  //! Ramsey model statement
  void ramsey_model();
  //! Ramsey constraints statement
  void add_ramsey_constraints_statement();
  //! Ramsey less constraint
  void ramsey_constraint_add_less(const string *name, const expr_t rhs);
  //! Ramsey greater constraint
  void ramsey_constraint_add_greater(const string *name, const expr_t rhs);
  //! Ramsey less or equal constraint
  void ramsey_constraint_add_less_equal(const string *name, const expr_t rhs);
  //! Ramsey greater or equal constraint
  void ramsey_constraint_add_greater_equal(const string *name, const expr_t rhs);
  //! Ramsey constraint helper function
  void add_ramsey_constraint(const string *name, BinaryOpcode op_code, const expr_t rhs);
  //! Ramsey policy statement
  void ramsey_policy();
  //! Discretionary policy statement
  void discretionary_policy();
  //! Adds a write_latex_dynamic_model statement
  void write_latex_dynamic_model(bool write_equation_tags);
  //! Adds a write_latex_static_model statement
  void write_latex_static_model(bool write_equation_tags);
  //! Adds a write_latex_original_model statement
  void write_latex_original_model(bool write_equation_tags);
  //! Adds a write_latex_steady_state_model statement
  void write_latex_steady_state_model();
  //! BVAR marginal density
  void bvar_density(string *maxnlags);
  //! BVAR forecast
  void bvar_forecast(string *nlags);
  //! SBVAR statement
  void sbvar();
  //! Markov Switching Statement: Estimation
  void ms_estimation();
  //! Markov Switching Statement: Simulation
  void ms_simulation();
  //! Markov Switching Statement: MDD
  void ms_compute_mdd();
  //! Markov Switching Statement: Probabilities
  void ms_compute_probabilities();
  //! Markov Switching Statement: IRF
  void ms_irf();
  //! Markov Switching Statement: Forecast
  void ms_forecast();
  //! Markov Switching Statement: Variance Decomposition
  void ms_variance_decomposition();
  //! Svar statement
  void svar();
  //! MarkovSwitching statement
  void markov_switching();
  //! Shock decomposition
  void shock_decomposition();
  //! Realtime Shock decomposition
  void realtime_shock_decomposition();
  //! Plot Shock decomposition
  void plot_shock_decomposition();
  //! Initial Condition decomposition
  void initial_condition_decomposition();
  //! Conditional forecast statement
  void conditional_forecast();
  //! Conditional forecast paths block
  void conditional_forecast_paths();
  //! Plot conditional forecast statement
  void plot_conditional_forecast(string *periods = NULL);
  //! Smoother on calibrated models
  void calib_smoother();
  //! Extended path
  void extended_path();
  //! Writes token "arg1=arg2" to model tree
  expr_t add_model_equal(expr_t arg1, expr_t arg2);
  //! Writes token "arg=0" to model tree
  expr_t add_model_equal_with_zero_rhs(expr_t arg);
  //! Writes token "arg1+arg2" to model tree
  expr_t add_plus(expr_t arg1, expr_t arg2);
  //! Writes token "arg1-arg2" to model tree
  expr_t add_minus(expr_t arg1,  expr_t arg2);
  //! Writes token "-arg1" to model tree
  expr_t add_uminus(expr_t arg1);
  //! Writes token "arg1*arg2" to model tree
  expr_t add_times(expr_t arg1,  expr_t arg2);
  //! Writes token "arg1/arg2" to model tree
  expr_t add_divide(expr_t arg1,  expr_t arg2);
  //! Writes token "arg1<arg2" to model tree
  expr_t add_less(expr_t arg1, expr_t arg2);
  //! Writes token "arg1>arg2" to model treeexpr_t
  expr_t add_greater(expr_t arg1, expr_t arg2);
  //! Writes token "arg1<=arg2" to model treeexpr_t
  expr_t add_less_equal(expr_t arg1, expr_t arg2);
  //! Writes token "arg1>=arg2" to model treeexpr_t
  expr_t add_greater_equal(expr_t arg1, expr_t arg2);
  //! Writes token "arg1==arg2" to model treeexpr_texpr_t
  expr_t add_equal_equal(expr_t arg1, expr_t arg2);
  //! Writes token "arg1!=arg2" to model treeexpr_texpr_t
  expr_t add_different(expr_t arg1, expr_t arg2);
  //! Writes token "arg1^arg2" to model tree
  expr_t add_power(expr_t arg1,  expr_t arg2);
  //! Writes token "E(arg1)(arg2)" to model tree
  expr_t add_expectation(string *arg1,  expr_t arg2);
  //! Writes token "VAR_EXPECTATION(arg1, arg2, arg3)" to model tree
  expr_t add_var_expectation(string *arg1,  string *arg2, string *arg3);
  //! Writes token "diff(arg1)" to model tree
  expr_t add_diff(expr_t arg1);
  //! Writes token "adl(arg1, lag)" to model tree
  expr_t add_adl(expr_t arg1, string *name, string *lag);
  expr_t add_adl(expr_t arg1, string *name, vector<int> *lags);
  //! Writes token "exp(arg1)" to model tree
  expr_t add_exp(expr_t arg1);
  //! Writes token "log(arg1)" to model tree
  expr_t add_log(expr_t arg1);
  //! Writes token "log10(arg1)" to model tree
  expr_t add_log10(expr_t arg1);
  //! Writes token "cos(arg1)" to model tree
  expr_t add_cos(expr_t arg1);
  //! Writes token "sin(arg1)" to model tree
  expr_t add_sin(expr_t arg1);
  //! Writes token "tan(arg1)" to model tree
  expr_t add_tan(expr_t arg1);
  //! Writes token "acos(arg1)" to model tree
  expr_t add_acos(expr_t arg1);
  //! Writes token "asin(arg1)" to model tree
  expr_t add_asin(expr_t arg1);
  //! Writes token "atan(arg1)" to model tree
  expr_t add_atan(expr_t arg1);
  //! Writes token "cosh(arg1)" to model tree
  expr_t add_cosh(expr_t arg1);
  //! Writes token "sinh(arg1)" to model tree
  expr_t add_sinh(expr_t arg1);
  //! Writes token "tanh(arg1)" to model tree
  expr_t add_tanh(expr_t arg1);
  //! Writes token "acosh(arg1)" to model tree
  expr_t add_acosh(expr_t arg1);
  //! Writes token "asin(arg1)" to model tree
  expr_t add_asinh(expr_t arg1);
  //! Writes token "atanh(arg1)" to model tree
  expr_t add_atanh(expr_t arg1);
  //! Writes token "sqrt(arg1)" to model tree
  expr_t add_sqrt(expr_t arg1);
  //! Writes token "abs(arg1)" to model tree
  expr_t add_abs(expr_t arg1);
  //! Writes token "sign(arg1)" to model tree
  expr_t add_sign(expr_t arg1);
  //! Writes token "max(arg1,arg2)" to model tree
  expr_t add_max(expr_t arg1, expr_t arg2);
  //! Writes token "min(arg1,arg2)" to model tree
  expr_t add_min(expr_t arg1, expr_t arg2);
  //! Writes token "normcdf(arg1,arg2,arg3)" to model tree
  expr_t add_normcdf(expr_t arg1, expr_t arg2, expr_t arg3);
  //! Writes token "normcdf(arg,0,1)" to model tree
  expr_t add_normcdf(expr_t arg);
  //! Writes token "normpdf(arg1,arg2,arg3)" to model tree
  expr_t add_normpdf(expr_t arg1, expr_t arg2, expr_t arg3);
  //! Writes token "normpdf(arg,0,1)" to model tree
  expr_t add_normpdf(expr_t arg);
  //! Writes token "erf(arg)" to model tree
  expr_t add_erf(expr_t arg);
  //! Writes token "steadyState(arg1)" to model tree
  expr_t add_steady_state(expr_t arg1);
  //! Pushes empty vector onto stack when a symbol is encountered (mod_var or ext_fun)
  void push_external_function_arg_vector_onto_stack();
  //! Adds an external function argument
  void add_external_function_arg(expr_t arg);
  //! Test to see if model/external function has exactly one integer argument
  pair<bool, double> is_there_one_integer_argument() const;
  //! Adds an external function call node
  expr_t add_model_var_or_external_function(string *function_name, bool in_model_block);
  //! Adds a native statement
  void add_native(const string &s);
  //! Adds a native statement, first removing the set of characters passed in token (and everything after)
  void add_native_remove_charset(const char *s, const string &token);
  //! Adds a verbatim statement
  void add_verbatim(const string &s);
  //! Adds a verbatim statement, first removing the set of characters passed in token (and everything after)
  void add_verbatim_remove_charset(const char *s, const string &token);
  //! Resets data_tree and model_tree pointers to default (i.e. mod_file->expressions_tree)
  void reset_data_tree();
  //! Begin a steady_state_model block
  void begin_steady_state_model();
  //! Add an assignment equation in steady_state_model block
  void add_steady_state_model_equal(string *varname, expr_t expr);
  //! Add a multiple assignment equation in steady_state_model block
  void add_steady_state_model_equal_multiple(expr_t expr);
  //! Switches datatree
  void begin_trend();
  //! Declares a trend variable with its growth factor
  void declare_trend_var(bool log_trend, string *name, string *tex_name = NULL);
  //! Ends declaration of trend variable
  void end_trend_var(expr_t growth_factor);
  //! Declares a nonstationary variable with its deflator
  void declare_nonstationary_var(string *name, string *tex_name = NULL, vector<pair<string *, string *> *> *partition_value = NULL);
  //! Ends declaration of nonstationary variable
  void end_nonstationary_var(bool log_deflator, expr_t deflator);
  //! Add a graph format to the list of formats requested
  void add_graph_format(const string &name);
  //! Add the graph_format option to the OptionsList structure
  void process_graph_format_option();
  //! Add the graph_format option to the plot_shock_decomp substructure of the OptionsList structure
  void plot_shock_decomp_process_graph_format_option();
  //! Model diagnostics
  void model_diagnostics();
  //! Processing the parallel_local_files option
  void add_parallel_local_file(string *filename);
  //! Add an item of a moment_calibration statement
  void add_moment_calibration_item(string *endo1, string *endo2, string *lags, vector<string *> *range);
  //! End a moment_calibration statement
  void end_moment_calibration();
  //! Add an item of an irf_calibration statement
  void add_irf_calibration_item(string *endo, string *periods, string *exo, vector<string *> *range);
  //! End a moment_calibration statement
  void end_irf_calibration();
  //! Add a shock to a group
  void add_shock_group_element(string *name);
  //! Add a set of shock groups
  void add_shock_group(string *name);
  //! End shock groups declaration
  void end_shock_groups(const string *name);
  //! Add an element to the ramsey policy list
  void add_to_ramsey_policy_list(string *name);
  void smoother2histval();
  void histval_file(string *filename);
  void perfect_foresight_setup();
  void perfect_foresight_solver();
  void prior_posterior_function(bool prior_func);
<<<<<<< HEAD
  //! VAR Restrictions
  void begin_VAR_restrictions();
  void end_VAR_restrictions(string *var_model_name);
  void add_VAR_exclusion_restriction(string *lagstr);
  void add_VAR_restriction_exclusion_equation(string *name);
  void add_VAR_restriction_coeff(string *name1, string *name2, string *lagstr);
  void add_VAR_restriction_eq_or_crosseq(expr_t expr);
  void add_VAR_restriction_equation_or_crossequation(string *numberstr);
  void multiply_arg2_by_neg_one();
  void add_VAR_restriction_equation_or_crossequation_final(string *name);
  void add_VAR_covariance_number_restriction(string *name1, string *name2, string *valuestr);
  void add_VAR_covariance_pair_restriction(string *name11, string *name12, string *name21, string *name22);
  //! Runs VAR estimation process
  void run_var_estimation();
=======
  //! GMM Estimation statement
  void gmm_estimation();
  //! SMM Estimation statement
  void smm_estimation();
>>>>>>> 4b4c3db3
};

#endif // ! PARSING_DRIVER_HH<|MERGE_RESOLUTION|>--- conflicted
+++ resolved
@@ -806,7 +806,6 @@
   void perfect_foresight_setup();
   void perfect_foresight_solver();
   void prior_posterior_function(bool prior_func);
-<<<<<<< HEAD
   //! VAR Restrictions
   void begin_VAR_restrictions();
   void end_VAR_restrictions(string *var_model_name);
@@ -821,12 +820,10 @@
   void add_VAR_covariance_pair_restriction(string *name11, string *name12, string *name21, string *name22);
   //! Runs VAR estimation process
   void run_var_estimation();
-=======
   //! GMM Estimation statement
   void gmm_estimation();
   //! SMM Estimation statement
   void smm_estimation();
->>>>>>> 4b4c3db3
 };
 
 #endif // ! PARSING_DRIVER_HH