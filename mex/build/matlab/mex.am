EXEEXT = $(MEXEXT)

AM_CPPFLAGS = $(MATLAB_CPPFLAGS)
AM_CPPFLAGS += -I$(top_srcdir)/../../sources

DEFS += $(MATLAB_DEFS)
DEFS += -DMATLAB_MEX_FILE
DEFS += -DMEXEXT=\"$(MEXEXT)\"

AM_LDFLAGS = $(MATLAB_LDFLAGS)
LIBS += $(MATLAB_LIBS)

mexdir = $(libdir)/dynare/mex/matlab

all-local: $(PROGRAMS)
## Create symlinks in mex/matlab/, but only if the build is not
## out-of-tree (because of the Windows installer)
	if [ "$(abs_srcdir)" = "$(abs_builddir)" ]; then \
		$(MKDIR_P) $(top_srcdir)/../../matlab && \
		cd $(top_srcdir)/../../matlab && \
		for p in $(PROGRAMS); do \
			$(LN_S) -f $(abs_builddir)/$$p $$p; \
		done; \
	fi

clean-local:
	rm -f *.mod # Fortran modules
	if test -d $(top_srcdir)/../../matlab; then \
		cd $(top_srcdir)/../../matlab && rm -f $(PROGRAMS); \
	fi

<<<<<<< HEAD
# Automake provides a default rule for .f08 files, but not .F08.
%.o: %.F08
	$(AM_V_FC)$(FCCOMPILE) $(DEFS) -c -o $@ $<

=======
>>>>>>> 0cc163a8
# Rules for the Fortran 2008 interface to MEX and BLAS/LAPACK functions
matlab_mat.mod: matlab_mex.o
matlab_mex.mod: matlab_mex.o

matlab_mex.F08: $(top_srcdir)/../../sources/matlab_mex.F08
	$(LN_S) -f $< $@

blas.mod: blas_lapack.o
lapack.mod: blas_lapack.o

blas_lapack.F08: $(top_srcdir)/../../sources/blas_lapack.F08
	$(LN_S) -f $< $@<|MERGE_RESOLUTION|>--- conflicted
+++ resolved
@@ -29,13 +29,6 @@
 		cd $(top_srcdir)/../../matlab && rm -f $(PROGRAMS); \
 	fi
 
-<<<<<<< HEAD
-# Automake provides a default rule for .f08 files, but not .F08.
-%.o: %.F08
-	$(AM_V_FC)$(FCCOMPILE) $(DEFS) -c -o $@ $<
-
-=======
->>>>>>> 0cc163a8
 # Rules for the Fortran 2008 interface to MEX and BLAS/LAPACK functions
 matlab_mat.mod: matlab_mex.o
 matlab_mex.mod: matlab_mex.o
