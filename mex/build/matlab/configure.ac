dnl Process this file with autoconf to produce a configure script.

dnl Copyright (C) 2009-2012 Dynare Team
dnl
dnl This file is part of Dynare.
dnl
dnl Dynare is free software: you can redistribute it and/or modify
dnl it under the terms of the GNU General Public License as published by
dnl the Free Software Foundation, either version 3 of the License, or
dnl (at your option) any later version.
dnl
dnl Dynare is distributed in the hope that it will be useful,
dnl but WITHOUT ANY WARRANTY; without even the implied warranty of
dnl MERCHANTABILITY or FITNESS FOR A PARTICULAR PURPOSE.  See the
dnl GNU General Public License for more details.
dnl
dnl You should have received a copy of the GNU General Public License
dnl along with Dynare.  If not, see <http://www.gnu.org/licenses/>.

AC_PREREQ([2.62])
AC_INIT([dynare], [4.4-unstable])
AC_CONFIG_SRCDIR([configure.ac])
AM_INIT_AUTOMAKE([-Wall -Werror foreign])

dnl The following must occur before we modify CFLAGS/CXXFLAGS
AC_CANONICAL_HOST

AX_MATLAB

if test "x$ax_enable_matlab" = "xyes"; then
  AX_MATLAB_VERSION
  AX_DOT_MEXEXT
  AX_MATLAB_ARCH

  if test "x$ax_matlab_version_ok" = "xyes"; then
    AX_MEXOPTS
  fi

  CFLAGS="$MATLAB_CFLAGS"
  CXXFLAGS="$MATLAB_CXXFLAGS"
  FFLAGS="$MATLAB_FFLAGS"
fi

case ${host_os} in
  *cygwin*)
    AC_MSG_WARN([You are compiling for the Cygwin target. This means that the MEX files will])
    AC_MSG_WARN([not run from MATLAB, because it cannot load the Cygwin DLL.])
    AC_MSG_WARN([This is probably not what you want. Consider using a MinGW cross-compiler.])
    ;;
esac

CFLAGS="$CFLAGS -Wall -Wno-parentheses"
FFLAGS="$FFLAGS -Wall"
CXXFLAGS="$CXXFLAGS -Wall -Wno-parentheses"

AC_PROG_F77([gfortran g77 f77])
AC_PROG_CC
AC_PROG_CXX
AC_PROG_RANLIB
AX_PROG_LN_S
AC_PROG_MKDIR_P
AX_PTHREAD
# Check for boost libraries used in estimation DLL
AC_LANG_PUSH([C++])
AX_BOOST_BASE([1.36])
CPPFLAGS_SAVED="$CPPFLAGS"
CPPFLAGS="$CPPFLAGS $BOOST_CPPFLAGS"
AC_CHECK_HEADER([boost/random/linear_congruential.hpp], [], [AC_MSG_ERROR([Can't find Boost Random Library])])
AC_CHECK_HEADER([boost/math/distributions/beta.hpp], [], [AC_MSG_ERROR([Can't find Boost Math Library])])
CPPFLAGS="$CPPFLAGS_SAVED"
AC_LANG_POP([C++])
# Check for dlopen(), needed by k_order_perturbation DLL
AC_CHECK_LIB([dl], [dlopen], [LIBADD_DLOPEN="-ldl"], [])
AC_SUBST([LIBADD_DLOPEN])
# Check for GSL, needed by MS-SBVAR
AX_GSL
AM_CONDITIONAL([HAVE_GSL], [test "x$has_gsl" = "xyes"])

<<<<<<< HEAD
# Check for libmatio, needed by MEX files using Dynare++ code
AC_CHECK_HEADER([matio.h])
AC_CHECK_LIB([matio], [Mat_Open], [LIBADD_MATIO="-lmatio"])
AC_SUBST([LIBADD_MATIO])
AM_CONDITIONAL([HAVE_MATIO], [test "x$ac_cv_header_matio_h" = "xyes" -a "x$ac_cv_lib_matio_Mat_Open" = "xyes"])
=======
# Check for libslicot, needed by kalman_steady_state
AC_F77_FUNC(sb02od)
LDFLAGS_SAVED=$LDFLAGS
LDFLAGS=$MATLAB_LDFLAGS
case ${MATLAB_ARCH} in
   glnxa64 | win64 | maci64)
     AX_COMPARE_VERSION([$MATLAB_VERSION], [ge], [7.8], [use_64_bit_indexing=yes], [use_64_bit_indexing=no])
     ;;
   *)
     use_64_bit_indexing=no  
     ;;
esac
if test "$use_64_bit_indexing" = "yes"; then
   AC_CHECK_LIB([slicot64_pic], [$sb02od], [LIBADD_SLICOT="-lslicot64_pic"], [], [$MATLAB_LIBS])
else
   AC_CHECK_LIB([slicot_pic], [$sb02od], [LIBADD_SLICOT="-lslicot_pic"], [], [$MATLAB_LIBS])
fi
LDFLAGS=$LDFLAGS_SAVED
AC_SUBST([LIBADD_SLICOT])
AM_CONDITIONAL([HAVE_SLICOT], [test "x$LIBADD_SLICOT" != "x"])
>>>>>>> 03323096

AM_CONDITIONAL([DO_SOMETHING], [test "x$ax_enable_matlab" = "xyes" -a "x$ax_matlab_version_ok" = "xyes" -a "x$ax_mexopts_ok" = "xyes"])

if test "x$ax_enable_matlab" = "xyes" -a "x$ax_matlab_version_ok" = "xyes" -a "x$ax_mexopts_ok" = "xyes"; then
  if test x"$ax_pthread_ok" = "xyes"; then
     BUILD_MEX_MATLAB="yes"
  else
     BUILD_MEX_MATLAB="yes (without POSIX threads)"
  fi
else
  BUILD_MEX_MATLAB="no (missing MATLAB, or unknown version, or unknown architecture)"
fi

<<<<<<< HEAD
if test "x$ac_cv_header_matio_h" = "xyes" -a "x$ac_cv_lib_matio_Mat_Open" = "xyes"; then
   BUILD_KORDER_DYNSIMUL_MEX_MATLAB="yes"
else
   BUILD_KORDER_DYNSIMUL_MEX_MATLAB="no (missing MatIO library)"
fi

if test "x$ax_enable_matlab" = "xyes" -a "x$ax_matlab_version_ok" = "xyes" -a "x$ax_mexopts_ok" = "xyes" -a "x$F77" != "x"; then
=======
if test "x$ax_enable_matlab" = "xyes" -a "x$ax_matlab_version_ok" = "xyes" -a "x$ax_mexopts_ok" = "xyes" -a "x$LIBADD_SLICOT" != "x"; then
>>>>>>> 03323096
   BUILD_KALMAN_STEADY_STATE_MATLAB="yes"
else
   BUILD_KALMAN_STEADY_STATE_MATLAB="no (missing SLICOT)"
fi

if test "x$ax_enable_matlab" = "xyes" -a "x$ax_matlab_version_ok" = "xyes" -a "x$ax_mexopts_ok" = "xyes" -a "x$has_gsl" = "xyes"; then
   BUILD_MS_SBVAR_MEX_MATLAB="yes"
else
   BUILD_MS_SBVAR_MEX_MATLAB="no (missing GSL)"
fi

AC_ARG_ENABLE([openmp], AS_HELP_STRING([--enable-openmp], [use OpenMP for parallelization of some MEX files]), [
  if test "x$enable_openmp" = "xyes"; then
    CPPFLAGS="$CPPFLAGS -DUSE_OMP"
    CFLAGS="$CFLAGS -fopenmp"
    CXXFLAGS="$CXXFLAGS -fopenmp"
  fi
])

AC_ARG_WITH([m2html], AS_HELP_STRING([--with-m2html=DIR], [specify installation directory of M2HTML]), [
M2HTML=$withval
BUILD_M2HTML=yes
], [
M2HTML=
BUILD_M2HTML=no
])
AC_SUBST([M2HTML])
AM_CONDITIONAL([HAVE_M2HTML], [test "x$M2HTML" != "x"])

AC_MSG_NOTICE([

Dynare is now configured for building the following components...

Binaries (with "make"):
 MEX files for MATLAB (except those listed below):                   $BUILD_MEX_MATLAB
 k-order and dynare_simul MEX files for MATLAB:                      $BUILD_KORDER_DYNSIMUL_MEX_MATLAB
 MS-SBVAR MEX files for MATLAB:                                      $BUILD_MS_SBVAR_MEX_MATLAB
 Kalman Steady State MEX file for MATLAB:                            $BUILD_KALMAN_STEADY_STATE_MATLAB
 M2HTML documentation:                                               $BUILD_M2HTML

])

AC_CONFIG_FILES([Makefile
                 mjdgges/Makefile
                 kronecker/Makefile
                 bytecode/Makefile
                 libdynare++/Makefile
                 gensylv/Makefile
                 k_order_perturbation/Makefile
                 dynare_simul_/Makefile
                 estimation/Makefile
                 kalman_steady_state/Makefile
                 ms_sbvar/Makefile
                 block_kalman_filter/Makefile
	         sobol/Makefile
		 local_state_space_iterations/Makefile])

AC_OUTPUT<|MERGE_RESOLUTION|>--- conflicted
+++ resolved
@@ -76,13 +76,12 @@
 AX_GSL
 AM_CONDITIONAL([HAVE_GSL], [test "x$has_gsl" = "xyes"])
 
-<<<<<<< HEAD
 # Check for libmatio, needed by MEX files using Dynare++ code
 AC_CHECK_HEADER([matio.h])
 AC_CHECK_LIB([matio], [Mat_Open], [LIBADD_MATIO="-lmatio"])
 AC_SUBST([LIBADD_MATIO])
 AM_CONDITIONAL([HAVE_MATIO], [test "x$ac_cv_header_matio_h" = "xyes" -a "x$ac_cv_lib_matio_Mat_Open" = "xyes"])
-=======
+
 # Check for libslicot, needed by kalman_steady_state
 AC_F77_FUNC(sb02od)
 LDFLAGS_SAVED=$LDFLAGS
@@ -103,7 +102,6 @@
 LDFLAGS=$LDFLAGS_SAVED
 AC_SUBST([LIBADD_SLICOT])
 AM_CONDITIONAL([HAVE_SLICOT], [test "x$LIBADD_SLICOT" != "x"])
->>>>>>> 03323096
 
 AM_CONDITIONAL([DO_SOMETHING], [test "x$ax_enable_matlab" = "xyes" -a "x$ax_matlab_version_ok" = "xyes" -a "x$ax_mexopts_ok" = "xyes"])
 
@@ -117,17 +115,13 @@
   BUILD_MEX_MATLAB="no (missing MATLAB, or unknown version, or unknown architecture)"
 fi
 
-<<<<<<< HEAD
 if test "x$ac_cv_header_matio_h" = "xyes" -a "x$ac_cv_lib_matio_Mat_Open" = "xyes"; then
    BUILD_KORDER_DYNSIMUL_MEX_MATLAB="yes"
 else
    BUILD_KORDER_DYNSIMUL_MEX_MATLAB="no (missing MatIO library)"
 fi
 
-if test "x$ax_enable_matlab" = "xyes" -a "x$ax_matlab_version_ok" = "xyes" -a "x$ax_mexopts_ok" = "xyes" -a "x$F77" != "x"; then
-=======
 if test "x$ax_enable_matlab" = "xyes" -a "x$ax_matlab_version_ok" = "xyes" -a "x$ax_mexopts_ok" = "xyes" -a "x$LIBADD_SLICOT" != "x"; then
->>>>>>> 03323096
    BUILD_KALMAN_STEADY_STATE_MATLAB="yes"
 else
    BUILD_KALMAN_STEADY_STATE_MATLAB="no (missing SLICOT)"
