--- conflicted
+++ resolved
@@ -24,11 +24,7 @@
 %  Termination parameters
 %      MaxIter    : Maximum number of iterations (default = 500)
 %      tmin       : safeguard stepsize (default = 1E-12)
-<<<<<<< HEAD
-%      TolFun     : Termination tolerance on the function value, a positive 
-=======
 %      TolFun     : Termination tolerance on the function value, a positive
->>>>>>> 57ab3e45
 %                   scalar (default = sqrt(eps))
 %  Stepsize parameters
 %      m          : number of previous function values to use in the nonmonotone
@@ -96,11 +92,7 @@
 
 % Copyright (C) 2005 Christian Kanzow and Stefania Petra
 % Copyright (C) 2013 Christophe Gouel
-<<<<<<< HEAD
-% Copyright (C) 2014 Dynare Team
-=======
 % Copyright (C) 2014-2017 Dynare Team
->>>>>>> 57ab3e45
 %
 % Unlimited permission is granted to everyone to use, copy, modify or
 % distribute this software.
@@ -257,19 +249,11 @@
     if verbosity > 1
         disp('************************** Preprocessor ****************************')
     end
-<<<<<<< HEAD
-    
+
     normpLM=1;
     while (k < presteps) && (Psix > eps2) && (normpLM>null)
         k = k+1;
-        
-=======
-
-    normpLM=1;
-    while (k < presteps) && (Psix > eps2) && (normpLM>null)
-        k = k+1;
-
->>>>>>> 57ab3e45
+
         % choice of Levenberg-Marquardt parameter, note that we do not use
         % the condition estimator for large-scale problems, although this
         % may cause numerical problems in some examples
@@ -289,11 +273,7 @@
             pLM = -DPhix\Phix;
         end
         normpLM = norm(pLM);
-<<<<<<< HEAD
-        
-=======
-
->>>>>>> 57ab3e45
+
         % compute the projected Levenberg-Marquard step onto box Xk
         lbnew = max(min(lb-x,0),-delta);
         ubnew = min(max(ub-x,0),delta);
@@ -305,11 +285,7 @@
         Phixnew        = Phi(xnew,Fxnew,lb,ub,lambda1,lambda2,n,Indexset);
         Psixnew        = 0.5*(Phixnew'*Phixnew);
         normPhixnew    = norm(Phixnew);
-<<<<<<< HEAD
-        
-=======
-
->>>>>>> 57ab3e45
+
         % update of delta
         if normPhixnew<=eta*normPhix
             delta = max(deltamin,sigma2*delta);
@@ -327,11 +303,7 @@
         DPhix     = DPhi(x,Fx,DFx,lb,ub,lambda1,lambda2,n,Indexset);
         DPsix     = DPhix'*Phix;
         normDPsix = norm(DPsix,inf);
-<<<<<<< HEAD
-        
-=======
-
->>>>>>> 57ab3e45
+
         % output at each iteration
         t=1;
         if verbosity > 1
@@ -385,11 +357,7 @@
             mu = 1e-1/(k+1);
         end
     end
-<<<<<<< HEAD
-    
-=======
-
->>>>>>> 57ab3e45
+
     % compute a Levenberg-Marquard direction
 
     if i
@@ -410,11 +378,7 @@
     Phixnew = Phi(xnew,Fxnew,lb,ub,lambda1,lambda2,n,Indexset);
     Psixnew = 0.5*(Phixnew'*Phixnew);
     const   = sigma*DPsix'*d;
-<<<<<<< HEAD
-    
-=======
-
->>>>>>> 57ab3e45
+
     while (Psixnew > MaxPsi + const*t)  && (t > tmin)
         t       = t*beta;
         xnew    = x+t*d;
@@ -434,11 +398,7 @@
     normDPsix = norm(DPsix);
     k         = k+1;
     k_main    = k_main+1;
-<<<<<<< HEAD
-    
-=======
-
->>>>>>> 57ab3e45
+
     if k_main<=5
         aux(mod(k_main,m)+1) = Psix;
         MaxPsi               = Psix;
@@ -446,11 +406,7 @@
         aux(mod(k_main,m)+1) = Psix;
         MaxPsi               = max(aux);
     end
-<<<<<<< HEAD
-    
-=======
-
->>>>>>> 57ab3e45
+
     % updatings for the watchdog strategy
     if watchdog ==1
         if Psix<Psibest
