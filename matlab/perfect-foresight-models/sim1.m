function oo = sim1(M, options, oo)
% function sim1
% Performs deterministic simulations with lead or lag on one period.
% Uses sparse matrices.
%
% INPUTS
%   ...
% OUTPUTS
%   ...
% ALGORITHM
%   ...
%
% SPECIAL REQUIREMENTS
%   None.

% Copyright (C) 1996-2015 Dynare Team
%
% This file is part of Dynare.
%
% Dynare is free software: you can redistribute it and/or modify
% it under the terms of the GNU General Public License as published by
% the Free Software Foundation, either version 3 of the License, or
% (at your option) any later version.
%
% Dynare is distributed in the hope that it will be useful,
% but WITHOUT ANY WARRANTY; without even the implied warranty of
% MERCHANTABILITY or FITNESS FOR A PARTICULAR PURPOSE.  See the
% GNU General Public License for more details.
%
% You should have received a copy of the GNU General Public License
% along with Dynare.  If not, see <http://www.gnu.org/licenses/>.

<<<<<<< HEAD
verbose = options.no_homotopy && ~ options.nodisplay;    
=======
verbose = options_.verbosity;
>>>>>>> 5fc48440

endogenous_terminal_period = options.endogenous_terminal_period;
vperiods = options.periods*ones(1,options.simul.maxit);
azero = options.dynatol.f/1e7;

lead_lag_incidence = M.lead_lag_incidence;

ny = M.endo_nbr;

maximum_lag = M.maximum_lag;
max_lag = M.maximum_endo_lag;

nyp = nnz(lead_lag_incidence(1,:)) ;
iyp = find(lead_lag_incidence(1,:)>0) ;
ny0 = nnz(lead_lag_incidence(2,:)) ;
iy0 = find(lead_lag_incidence(2,:)>0) ;
nyf = nnz(lead_lag_incidence(3,:)) ;
iyf = find(lead_lag_incidence(3,:)>0) ;

nd = nyp+ny0+nyf;
nrc = nyf+1 ;
isp = [1:nyp] ;
is = [nyp+1:ny+nyp] ;
isf = iyf+nyp ;
isf1 = [nyp+ny+1:nyf+nyp+ny+1] ;
stop = 0 ;
iz = [1:ny+nyp+nyf];

periods = options.periods;
steady_state = oo.steady_state;
params = M.params;
endo_simul = oo.endo_simul;
exo_simul = oo.exo_simul;
i_cols_1 = nonzeros(lead_lag_incidence(2:3,:)');
i_cols_A1 = find(lead_lag_incidence(2:3,:)');
i_cols_T = nonzeros(lead_lag_incidence(1:2,:)');
i_cols_0 = nonzeros(lead_lag_incidence(2,:)');
i_cols_A0 = find(lead_lag_incidence(2,:)');
i_cols_j = 1:nd;
i_upd = maximum_lag*ny+(1:periods*ny);

Y = endo_simul(:);

if verbose
    skipline()
    printline(56)
    disp('MODEL SIMULATION:')
    skipline()
end

model_dynamic = str2func([M.fname,'_dynamic']);
z = Y(find(lead_lag_incidence'));
[d1,jacobian] = model_dynamic(z,oo.exo_simul, params, ...
                              steady_state,maximum_lag+1);

A = sparse([],[],[],periods*ny,periods*ny,periods*nnz(jacobian));
res = zeros(periods*ny,1);

o_periods = periods;

ZERO = zeros(length(i_upd),1);

h1 = clock ;
for iter = 1:options.simul.maxit
    h2 = clock ;
    
    i_rows = 1:ny;
    i_cols_A = find(lead_lag_incidence');
    i_cols = i_cols_A+(maximum_lag-1)*ny;

    for it = (maximum_lag+1):(maximum_lag+periods)

        [d1,jacobian] = model_dynamic(Y(i_cols), exo_simul, params, steady_state,it);
        if it == maximum_lag+periods && it == maximum_lag+1
            A(i_rows,i_cols_A0) = jacobian(:,i_cols_0);
        elseif it == maximum_lag+periods
            A(i_rows,i_cols_A(i_cols_T)) = jacobian(:,i_cols_T);
        elseif it == maximum_lag+1
            A(i_rows,i_cols_A1) = jacobian(:,i_cols_1);
        else
            A(i_rows,i_cols_A) = jacobian(:,i_cols_j);
        end

        res(i_rows) = d1;
        
        if endogenous_terminal_period && iter>1
            dr = max(abs(d1));
            if dr<azero
                vperiods(iter) = it;
                periods = it-maximum_lag;
                break
            end
        end
    
        i_rows = i_rows + ny;
        i_cols = i_cols + ny;
        
        if it > maximum_lag+1
            i_cols_A = i_cols_A + ny;
        end
    end
        
    err = max(abs(res));
    
    if options.debug
        fprintf('\nLargest absolute residual at iteration %d: %10.3f\n',iter,err);    
        if any(isnan(res)) || any(isinf(res)) || any(isnan(Y)) || any(isinf(Y))
            fprintf('\nWARNING: NaN or Inf detected in the residuals or endogenous variables.\n');    
        end
        if ~isreal(res) || ~isreal(Y)
            fprintf('\nWARNING: Imaginary parts detected in the residuals or endogenous variables.\n');    
        end        
        skipline()
    end

    if verbose
        str = sprintf('Iter: %s,\t err. = %s, \t time = %s',num2str(iter),num2str(err), num2str(etime(clock,h2)));
        disp(str);
    end

    
    if err < options.dynatol.f
        stop = 1 ;
        break
    end

    if endogenous_terminal_period && iter>1
        dy = ZERO;
        dy(1:i_rows(end)) = -A(1:i_rows(end),1:i_rows(end))\res(1:i_rows(end));
    else
        dy = -A\res;
    end
    
    Y(i_upd) =   Y(i_upd) + dy;

end

if endogenous_terminal_period
    err = evaluate_max_dynamic_residual(model_dynamic, Y, oo.exo_simul, params, steady_state, o_periods, ny, max_lag, lead_lag_incidence);
    periods = o_periods;
end


if stop
    if any(isnan(res)) || any(isinf(res)) || any(isnan(Y)) || any(isinf(Y)) || ~isreal(res) || ~isreal(Y)
        oo.deterministic_simulation.status = false;% NaN or Inf occurred
        oo.deterministic_simulation.error = err;
        oo.deterministic_simulation.iterations = iter;
        oo.deterministic_simulation.periods = vperiods(1:iter);
        oo.endo_simul = reshape(Y,ny,periods+maximum_lag+M.maximum_lead);
        if verbose
            skipline()
            disp(sprintf('Total time of simulation: %s.', num2str(etime(clock,h1))))
            if ~isreal(res) || ~isreal(Y)
                disp('Simulation terminated with imaginary parts in the residuals or endogenous variables.')
            else
                disp('Simulation terminated with NaN or Inf in the residuals or endogenous variables.')
            end
            disp('There is most likely something wrong with your model. Try model_diagnostics or another simulation method.')
            printline(105)
        end
    else
        if verbose
            skipline();
            disp(sprintf('Total time of simulation: %s', num2str(etime(clock,h1))))
            printline(56)
        end
        oo.deterministic_simulation.status = true;% Convergency obtained.
        oo.deterministic_simulation.error = err;
        oo.deterministic_simulation.iterations = iter;
        oo.deterministic_simulation.periods = vperiods(1:iter);
        oo.endo_simul = reshape(Y,ny,periods+maximum_lag+M.maximum_lead);
    end
elseif ~stop
    if verbose
        skipline();
        disp(sprintf('Total time of simulation: %s.', num2str(etime(clock,h1))))
        disp('Maximum number of iterations is reached (modify option maxit).')
        printline(62)
    end
    oo.deterministic_simulation.status = false;% more iterations are needed.
    oo.deterministic_simulation.error = err;
    oo.deterministic_simulation.periods = vperiods(1:iter);
    oo.deterministic_simulation.iterations = options.simul.maxit;
end

if verbose
    skipline();
end<|MERGE_RESOLUTION|>--- conflicted
+++ resolved
@@ -30,11 +30,7 @@
 % You should have received a copy of the GNU General Public License
 % along with Dynare.  If not, see <http://www.gnu.org/licenses/>.
 
-<<<<<<< HEAD
-verbose = options.no_homotopy && ~ options.nodisplay;    
-=======
 verbose = options_.verbosity;
->>>>>>> 5fc48440
 
 endogenous_terminal_period = options.endogenous_terminal_period;
 vperiods = options.periods*ones(1,options.simul.maxit);
