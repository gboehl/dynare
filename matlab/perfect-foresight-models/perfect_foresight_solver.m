--- conflicted
+++ resolved
@@ -119,14 +119,8 @@
         
         saved_endo_simul = oo_.endo_simul;
 
-<<<<<<< HEAD
         [oo_.endo_simul,oo_.deterministic_simulation.status,me] = perfect_foresight_solver_core(M_,options_,oo_);
 
-   
-=======
-        [oo_, me] = simulation_core(options_, M_, oo_);
-
->>>>>>> 5fc48440
         if oo_.deterministic_simulation.status == 1
             current_weight = new_weight;
             if current_weight >= 1
