--- conflicted
+++ resolved
@@ -27,13 +27,8 @@
 exo_nbr = M.exo_nbr;
 nspred = M.nspred;
 
-<<<<<<< HEAD
-if order>1 && options.loglinear 
-    error('The loglinear-option currently only works at order 1') 
-=======
 if order>1 && options.loglinear
     error('The loglinear-option currently only works at order 1')
->>>>>>> 57ab3e45
 end
 if M.maximum_endo_lead == 0 && order>1
     error(['2nd and 3rd order approximation not implemented for purely ' ...
@@ -45,22 +40,14 @@
     [err, g_1] = k_order_perturbation(dr,M,options);
     if err
         info(1)=9;
-<<<<<<< HEAD
-        return;
-=======
         return
->>>>>>> 57ab3e45
     end
     dr.g_1 = g_1;
   case 2
     [err, g_0, g_1, g_2] = k_order_perturbation(dr,M,options);
     if err
         info(1)=9;
-<<<<<<< HEAD
-        return;
-=======
         return
->>>>>>> 57ab3e45
     end
     dr.g_0 = g_0;
     dr.g_1 = g_1;
@@ -71,22 +58,14 @@
                                                           M,options);
         if err
             info(1)=9;
-<<<<<<< HEAD
-            return;
-=======
             return
->>>>>>> 57ab3e45
         end
     else
         [err, g_0, g_1, g_2, g_3] = k_order_perturbation(dr, ...
                                                          M,options);
         if err
             info(1)=9;
-<<<<<<< HEAD
-            return;
-=======
             return
->>>>>>> 57ab3e45
         end
     end
     dr.g_0 = g_0;
@@ -223,11 +202,4 @@
             m = m + 1;
         end
     end
-<<<<<<< HEAD
-end
-
-
-
-=======
-end
->>>>>>> 57ab3e45
+end