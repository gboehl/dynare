function [pnames, enames, xnames, pid, eid, xid] = get_variables_and_parameters_in_equation(lhs, rhs, DynareModel)

% Returns the lists of parameters, endogenous variables and exogenous variables in an equation.
%
% INPUTS
% - lhs         [string]            Left hand side of an equation.
% - rhs         [string]            Right hand side of an equation.
% - DynareModel [struct]            Structure describing the current model (M_).
%
% OUTPUTS
% - pnames      [cell]              Cell of row char arrays (p elements), names of the parameters. 
% - enames      [cell]              Cell of row char arrays (n elements), names of the endogenous variables.
% - xnames      [cell]              Cell of row char arrays (m elements), names of the exogenous variables.
% - pid         [Integer]           p*1 vector of indices in M_.param_names for the listed parameters in params.
% - eid         [Integer]           n*1 vector of indices in M_.endo_names for the listed parameters in endogenous.
% - xid         [Integer]           m*1 vector of indices in M_.exo_names for the listed parameters in exogenous.

% Copyright (C) 2018-2019 Dynare Team
%
% This file is part of Dynare.
%
% Dynare is free software: you can redistribute it and/or modify
% it under the terms of the GNU General Public License as published by
% the Free Software Foundation, either version 3 of the License, or
% (at your option) any later version.
%
% Dynare is distributed in the hope that it will be useful,
% but WITHOUT ANY WARRANTY; without even the implied warranty of
% MERCHANTABILITY or FITNESS FOR A PARTICULAR PURPOSE.  See the
% GNU General Public License for more details.
%
% You should have received a copy of the GNU General Public License
% along with Dynare.  If not, see <http://www.gnu.org/licenses/>.

% Get the tokens in the rhs member of the equation.
rhs_ = strsplit(rhs,{'+','-','*','/','^', ...
                    'log(', 'log10(', 'ln(', 'exp(', ...
                    'sqrt(', 'abs(', 'sign(', ...
                    'sin(', 'cos(', 'tan(', 'asin(', 'acos(', 'atan(', ...
                    'min(', 'max(', ...
                    'normcdf(', 'normpdf(', 'erf(', ...
                    'diff(', 'adl(', '(', ')', '\n', '\t', ' '});

% Get the tokens in the lhs member of the equation.
lhs_ = strsplit(lhs, {'+','-','*','/','^', ...
                    'log(', 'log10(', 'ln(', 'exp(', ...
                    'sqrt(', 'abs(', 'sign(', ...
                    'sin(', 'cos(', 'tan(', 'asin(', 'acos(', 'atan(', ...
                    'min(', 'max(', ...
                    'normcdf(', 'normpdf(', 'erf(', ...
                    'diff(', 'adl(', '(', ')'});

% Filter out the numbers and punctuation.
rhs_(cellfun(@(x) all(isstrprop(x, 'digit')+isstrprop(x, 'punct')), rhs_)) = [];
lhs_(cellfun(@(x) all(isstrprop(x, 'digit')+isstrprop(x, 'punct')), lhs_)) = [];

% Filter out empty elements.
rhs_(cellfun(@(x) all(isempty(x)), rhs_)) = [];
lhs_(cellfun(@(x) all(isempty(x)), lhs_)) = [];

% Get list of parameters.
pnames = DynareModel.param_names;
pnames = intersect([rhs_, lhs_], pnames);

% Get list of endogenous variables.
enames = DynareModel.endo_names;
enames = intersect([rhs_, lhs_], enames);

% Get list of exogenous variables
xnames = DynareModel.exo_names;
<<<<<<< HEAD
xnames = intersect([rhs_, lhs_], xnames);
=======
xnames = intersect(rhs_, xnames);

% Decide if we are dealing with a dynamic model. If so, the lhs variable
% already belongs to enames, we remove this variable from enames. 
id = find(strcmp(lhs, enames));
if ~isempty(id)
    enames(id) = [];
end

% Add lhs variable in first position of enames.
enames = [lhs; enames];
>>>>>>> 7b053c7e

% Returns vector of indices for parameters endogenous and exogenous
% variables if required.
if nargout>3
    p = length(pnames);
    pid = zeros(p, 1);
    for i = 1:p
        pid(i) = find(strcmp(pnames{i}, DynareModel.param_names));
    end
    p = length(enames);
    eid = zeros(p, 1);
    for i = 1:p
        eid(i) = find(strcmp(enames{i}, DynareModel.endo_names));
    end
    p = length(xnames);
    xid = zeros(p, 1);
    for i = 1:p
        xid(i) = find(strcmp(xnames{i}, DynareModel.exo_names));
    end
end<|MERGE_RESOLUTION|>--- conflicted
+++ resolved
@@ -68,21 +68,7 @@
 
 % Get list of exogenous variables
 xnames = DynareModel.exo_names;
-<<<<<<< HEAD
 xnames = intersect([rhs_, lhs_], xnames);
-=======
-xnames = intersect(rhs_, xnames);
-
-% Decide if we are dealing with a dynamic model. If so, the lhs variable
-% already belongs to enames, we remove this variable from enames. 
-id = find(strcmp(lhs, enames));
-if ~isempty(id)
-    enames(id) = [];
-end
-
-% Add lhs variable in first position of enames.
-enames = [lhs; enames];
->>>>>>> 7b053c7e
 
 % Returns vector of indices for parameters endogenous and exogenous
 % variables if required.
