function dynare(fname, varargin)
%       This command runs dynare with specified model file in argument
%       Filename.
%       The name of model file begins with an alphabetic character,
%       and has a filename extension of .mod or .dyn.
%       When extension is omitted, a model file with .mod extension
%       is processed.
%
% INPUTS
%   fname:      file name
%   varargin:   list of arguments following fname
%
% OUTPUTS
%   none
%
% SPECIAL REQUIREMENTS
%   none

% Copyright (C) 2001-2019 Dynare Team
%
% This file is part of Dynare.
%
% Dynare is free software: you can redistribute it and/or modify
% it under the terms of the GNU General Public License as published by
% the Free Software Foundation, either version 3 of the License, or
% (at your option) any later version.
%
% Dynare is distributed in the hope that it will be useful,
% but WITHOUT ANY WARRANTY; without even the implied warranty of
% MERCHANTABILITY or FITNESS FOR A PARTICULAR PURPOSE.  See the
% GNU General Public License for more details.
%
% You should have received a copy of the GNU General Public License
% along with Dynare.  If not, see <http://www.gnu.org/licenses/>.

if ~nargin || strcmpi(fname,'help')
    skipline()
    disp(['This is Dynare version ' dynare_version() '.'])
    skipline()
    disp('USAGE: dynare FILENAME[.mod,.dyn] [OPTIONS]')
    skipline()
    disp('The dynare command executes instruction included in FILENAME.mod.')
    disp('See the reference manual for the available options.')
    skipline()
    return
end

% Set default local options
change_path_flag = true;

% Filter out some options.
preprocessoroutput = true;
if nargin>1
    id = ismember(varargin, 'nopathchange');
    if any(id)
        change_path_flag = false;
        varargin(id) = [];
    end
    preprocessoroutput = ~ismember('nopreprocessoroutput', varargin);
end

% Check matlab path
check_matlab_path(change_path_flag);

% Detect if MEX files are present; if not, use alternative M-files
dynareroot = dynare_config();

warning_config()

if isoctave
    % The supported_octave_version.m file is not in git nor in the source
    % package, it is manually added in binary packages distributed on dynare.org
    if exist('supported_octave_version', 'file') && ~strcmp(supported_octave_version, version)
        skipline()
        warning(['This version of Octave is not supported. Consider installing ' ...
                 'version %s of Octave\n' ...
                 'from www.octave.org, otherwise m files will be used instead ' ...
                 'of precompiled mex files and some\nfeatures, like solution ' ...
                 'of models approximated at third order, will not be available.'], supported_octave_version())
        skipline()
    elseif octave_ver_less_than('4.2') % Should match the test in mex/build/octave/configure.ac
                                       % and in m4/ax_mexopts.m4
        skipline()
        warning(['This version of Dynare has only been tested on Octave 4.2 and above. Dynare may fail to run or give unexpected result. Consider upgrading your version of Octave.'])
        skipline()
    end
else
    if matlab_ver_less_than('7.9') % Should match the test in mex/build/matlab/configure.ac
        skipline()
        warning('This version of Dynare has only been tested on MATLAB 7.9 (R2009b) and above. Since your MATLAB version is older than that, Dynare may fail to run, or give unexpected results. Consider upgrading your MATLAB installation, or switch to Octave.');
        skipline()
    end
end

% disable output paging (it is on by default on Octave)
more off

% sets default format for save() command
if isoctave
    save_default_options('-mat')
end

if nargin < 1
    error('Dynare: you must provide the name of the .mod file in argument')
end

if ~ischar(fname)
    error('Dynare: argument of dynare must be a text string')
end

% Testing if filename has more than one period (not allowed).
dot_location=strfind(fname,'.');
if length(dot_location)>1
    error('Dynare: Periods in filenames are only allowed for .mod or .dyn extensions')
end

if dot_location==length(fname)
    error('Dynare: Periods in filenames are only allowed for .mod or .dyn extensions')
end

% Add dyn or mod extension to the file name if not already provided.
if isempty(dot_location)
    fnamelength = length(fname);
    fname1 = [fname '.dyn'];
    d = dir(fname1);
    if length(d) == 0
        fname1 = [fname '.mod'];
    end
    fname = fname1;
else
    % Check provided file extension.
    if ~strcmpi(fname(dot_location+1:end), 'mod') && ~strcmpi(fname(dot_location+1:end), 'dyn')
        error('Dynare: argument must be a filename with .mod or .dyn extensions')
    end
    fnamelength = length(fname) - 4;
end

if fnamelength + length('.set_auxiliary_variables') > namelengthmax()
    error('Dynare: the name of your .mod file is too long, please shorten it')
end

% Workaround for a strange bug with Octave: if there is any call to exist(fname)
% before the call to the preprocessor, then Octave will use the old copy of
% the .m instead of the newly generated one. Deleting the .m beforehand
% fixes the problem.
if isoctave && length(dir([fname(1:(end-4)) '.m'])) > 0
    delete([fname(1:(end-4)) '.m'])
end

if ~isempty(strfind(fname,filesep))
    fprintf('\nIt seems you are trying to call a .mod file not located in the "Current Folder". This is not possible (the %s symbol is not allowed in the name of the .mod file).\n', filesep)
    [pathtomodfile,basename] = fileparts(fname);
    if exist(pathtomodfile,'dir')
        filesindirectory = dir(pathtomodfile);
        filesindirectory = struct2cell(filesindirectory);
        filesindirectory = filesindirectory(1,:);
        if ~isempty(strmatch([basename '.mod'],filesindirectory)) || ~isempty(strmatch([basename '.dyn'],filesindirectory))
            fprintf('Please set your "Current Folder" to the folder where the .mod file is located using the following command:\n')
            fprintf('\n  >> cd %s\n\n',pathtomodfile)
        else
            fprintf('The file %s[.mod,.dyn] could not be located!\n\n',basename)
        end
    end
    error(['Dynare: can''t open ' fname, '.'])
end

if ~exist(fname,'file') || isequal(fname,'dir')
    fprintf('\nThe file %s could not be located in the "Current Folder". Check whether you typed in the correct filename\n',fname)
    fprintf('and whether the file is really located in the "Current Folder".\n')
    try
        list_of_mod_files = ls('*.mod');
        fprintf('\nCurrent folder is %s, and contains the following .mod files:\n\n',pwd)
        disp(list_of_mod_files)
    catch
        fprintf('\nCurrent folder is %s, and does not contain any .mod files.\n\n',pwd)
    end
    error(['Dynare: can''t open ' fname])
end

if ~isvarname(fname(1:end-4))
    error('Dynare: argument of dynare must conform to MATLAB''s convention for naming functions, i.e. start with a letter and not contain special characters. Please rename your .mod file.')
end

% pre-dynare-preprocessor-hook
if exist(fname(1:end-4),'dir') && exist([fname(1:end-4) filesep 'hooks'],'dir') && exist([fname(1:end-4) filesep 'hooks/priorprocessing.m'],'file')
    run([fname(1:end-4) filesep 'hooks/priorprocessing'])
end

if ispc
    arch = getenv('PROCESSOR_ARCHITECTURE');
else
    [~, arch] = system('uname -m');
end

if isempty(strfind(arch, '64'))
    arch_ext = '32';
    if preprocessoroutput
        disp('Using 32-bit preprocessor');
    end
else
    arch_ext = '64';
    if preprocessoroutput
        disp('Using 64-bit preprocessor');
    end
end

command = ['"' dynareroot 'preprocessor' arch_ext filesep 'dynare_m" ' fname] ;
command = [ command ' mexext=' mexext ' "matlabroot=' matlabroot '"'];
<<<<<<< HEAD
for i=1:length(varargin)
    idx = regexp(varargin{i}, '(in|ex)clude_eqs');
    if ~isempty(idx) && idx(1) == 1
        command = [command ' "' varargin{i} '"'];
    else
        command = [command ' ' varargin{i}];
    end
=======
if ~isempty(varargin)
    dynare_varargin = strjoin(varargin);
    command = [command ' ' dynare_varargin];
>>>>>>> 8586fea2
end

if preprocessoroutput
    fprintf(['Starting Dynare (version ' dynare_version() ').\n']);
    fprintf('Calling Dynare with arguments: ');
    if isempty(varargin)
        disp('none')
    else
        disp(dynare_varargin);
    end
end

% Under Windows, make sure the MEX file is unloaded (in the use_dll case),
% otherwise the preprocessor can't recompile it
if isoctave
  clear([fname(1:end-4) '.static'], [fname(1:end-4) '.dynamic'])
else
  clear(['+' fname(1:end-4) '/static'], ['+' fname(1:end-4) '/dynamic'])
end

[status, result] = system(command);
if status ~= 0 || preprocessoroutput
    disp(result)
end
if ismember('onlymacro', varargin)
    if preprocessoroutput
        disp('Preprocessor stopped after macroprocessing step because of ''onlymacro'' option.');
    end
    return
end

if ismember('onlyjson', varargin)
    if preprocessoroutput
        disp('Preprocessor stopped after preprocessing step because of ''onlyjson'' option.');
    end
    return;
end

% post-dynare-prerocessor-hook
if exist(fname(1:end-4),'dir') && exist([fname(1:end-4) filesep 'hooks'],'dir') && exist([fname(1:end-4) filesep 'hooks/postprocessing.m'],'file')
    run([fname(1:end-4) filesep 'hooks/postprocessing'])
end

% Save preprocessor result in logfile (if `no_log' option not present)
fid = fopen(fname, 'r');
firstline = fgetl(fid);
fclose(fid);
if ~ismember('nolog', varargin) ...
        && isempty(regexp(firstline, '//\s*--\+\s*options:(|.*\s|.*,)nolog(|\s.*|,.*)\+--'))
    logname = [fname(1:end-4) '.log'];
    fid = fopen(logname, 'w');
    fprintf(fid, '%s', result);
    fclose(fid);
end

if status
    % Should not use "error(result)" since message will be truncated if too long
    error('Dynare: preprocessing failed')
end

if ~ isempty(find(abs(fname) == 46))
    fname = fname(:,1:find(abs(fname) == 46)-1) ;
end

% We need to clear the driver (and only the driver, because the "clear all"
% within the driver will clean the rest)
clear(['+' fname '/driver'])

evalin('base',[fname '.driver']) ;<|MERGE_RESOLUTION|>--- conflicted
+++ resolved
@@ -206,7 +206,6 @@
 
 command = ['"' dynareroot 'preprocessor' arch_ext filesep 'dynare_m" ' fname] ;
 command = [ command ' mexext=' mexext ' "matlabroot=' matlabroot '"'];
-<<<<<<< HEAD
 for i=1:length(varargin)
     idx = regexp(varargin{i}, '(in|ex)clude_eqs');
     if ~isempty(idx) && idx(1) == 1
@@ -214,11 +213,6 @@
     else
         command = [command ' ' varargin{i}];
     end
-=======
-if ~isempty(varargin)
-    dynare_varargin = strjoin(varargin);
-    command = [command ' ' dynare_varargin];
->>>>>>> 8586fea2
 end
 
 if preprocessoroutput
@@ -227,7 +221,7 @@
     if isempty(varargin)
         disp('none')
     else
-        disp(dynare_varargin);
+        disp(strjoin(varargin));
     end
 end
 
