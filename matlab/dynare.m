function dynare(fname, varargin)
%       This command runs dynare with specified model file in argument
%       Filename.
%       The name of model file begins with an alphabetic character,
%       and has a filename extension of .mod or .dyn.
%       When extension is omitted, a model file with .mod extension
%       is processed.
%
% INPUTS
%   fname:      file name
%   varargin:   list of arguments following fname
%
% OUTPUTS
%   none
%
% SPECIAL REQUIREMENTS
%   none

% Copyright (C) 2001-2020 Dynare Team
%
% This file is part of Dynare.
%
% Dynare is free software: you can redistribute it and/or modify
% it under the terms of the GNU General Public License as published by
% the Free Software Foundation, either version 3 of the License, or
% (at your option) any later version.
%
% Dynare is distributed in the hope that it will be useful,
% but WITHOUT ANY WARRANTY; without even the implied warranty of
% MERCHANTABILITY or FITNESS FOR A PARTICULAR PURPOSE.  See the
% GNU General Public License for more details.
%
% You should have received a copy of the GNU General Public License
% along with Dynare.  If not, see <http://www.gnu.org/licenses/>.

if ~nargin || strcmpi(fname,'help')
    skipline()
    disp(['This is Dynare version ' dynare_version() '.'])
    skipline()
    disp('USAGE: dynare FILENAME[.mod,.dyn] [OPTIONS]')
    skipline()
    disp('The dynare command executes instruction included in FILENAME.mod.')
    disp('See the reference manual for the available options.')
    skipline()
    return
end

% The following needs to come early, to avoid spurious warnings (especially under Octave)
warning_config;

% Handle nopathchange option
% Note that it is only handled if it appears on the command-line, and not at
% the top of the .mod file (since the treatment needs to take place very early,
% even before we make the various checks on the filename)
change_path_flag = true;
if nargin>1
    id = ismember(varargin, 'nopathchange');
    if any(id)
        change_path_flag = false;
        varargin(id) = [];
    end
end
check_matlab_path(change_path_flag);

% Detect if MEX files are present; if not, use alternative M-files
dynareroot = dynare_config();

if isoctave
    % The supported_octave_version.m file is not in git nor in the source
    % package, it is manually added in binary packages distributed on dynare.org
    if exist('supported_octave_version', 'file') && ~strcmp(supported_octave_version, version)
        skipline()
        warning(['This version of Octave is not supported. Consider installing ' ...
                 'version %s of Octave\n' ...
                 'from www.octave.org, otherwise m files will be used instead ' ...
                 'of precompiled mex files and some\nfeatures, like solution ' ...
                 'of models approximated at third order, will not be available.'], supported_octave_version())
        skipline()
    elseif octave_ver_less_than('4.4') % Should match the test in mex/build/octave/configure.ac
        skipline()
        warning(['This version of Dynare has only been tested on Octave 4.4 and above. Dynare may fail to run or give unexpected result. Consider upgrading your version of Octave.'])
        skipline()
    end
else
    if matlab_ver_less_than('7.9') % Should match the test in mex/build/matlab/configure.ac
                                   % and in m4/ax_mexopts.m4
        skipline()
        warning('This version of Dynare has only been tested on MATLAB 7.9 (R2009b) and above. Since your MATLAB version is older than that, Dynare may fail to run, or give unexpected results. Consider upgrading your MATLAB installation, or switch to Octave.');
        skipline()
    end
end

% disable output paging (it is on by default on Octave)
more off

% sets default format for save() command
if isoctave
    save_default_options('-mat')
end

if nargin < 1
    error('Dynare: you must provide the name of the .mod file in argument')
end

if ~ischar(fname)
    error('Dynare: argument of dynare must be a text string')
end

% Testing if filename has more than one period (not allowed).
dot_location=strfind(fname,'.');
if length(dot_location)>1
    error('Dynare: Periods in filenames are only allowed for .mod or .dyn extensions')
end

if dot_location==length(fname)
    error('Dynare: Periods in filenames are only allowed for .mod or .dyn extensions')
end

% Add dyn or mod extension to the file name if not already provided.
if isempty(dot_location)
    fnamelength = length(fname);
    fname1 = [fname '.dyn'];
    d = dir(fname1);
    if length(d) == 0
        fname1 = [fname '.mod'];
    end
    fname = fname1;
else
    % Check provided file extension.
    if ~strcmpi(fname(dot_location+1:end), 'mod') && ~strcmpi(fname(dot_location+1:end), 'dyn')
        error('Dynare: argument must be a filename with .mod or .dyn extensions')
    end
    fnamelength = length(fname) - 4;
end

if fnamelength + length('.set_auxiliary_variables') > namelengthmax()
    error('Dynare: the name of your .mod file is too long, please shorten it')
end

% Workaround for a strange bug with Octave: if there is any call to exist(fname)
% before the call to the preprocessor, then Octave will use the old copy of
% the .m instead of the newly generated one. Deleting the .m beforehand
% fixes the problem.
if isoctave && length(dir([fname(1:(end-4)) '.m'])) > 0
    delete([fname(1:(end-4)) '.m'])
end

if ~isempty(strfind(fname,filesep))
    fprintf('\nIt seems you are trying to call a .mod file not located in the "Current Folder". This is not possible (the %s symbol is not allowed in the name of the .mod file).\n', filesep)
    [pathtomodfile,basename] = fileparts(fname);
    if exist(pathtomodfile,'dir')
        filesindirectory = dir(pathtomodfile);
        filesindirectory = struct2cell(filesindirectory);
        filesindirectory = filesindirectory(1,:);
        if ~isempty(strmatch([basename '.mod'],filesindirectory)) || ~isempty(strmatch([basename '.dyn'],filesindirectory))
            fprintf('Please set your "Current Folder" to the folder where the .mod file is located using the following command:\n')
            fprintf('\n  >> cd %s\n\n',pathtomodfile)
        else
            fprintf('The file %s[.mod,.dyn] could not be located!\n\n',basename)
        end
    end
    error(['Dynare: can''t open ' fname, '.'])
end

if ~exist(fname,'file') || isequal(fname,'dir')
    fprintf('\nThe file %s could not be located in the "Current Folder". Check whether you typed in the correct filename\n',fname)
    fprintf('and whether the file is really located in the "Current Folder".\n')
    try
        list_of_mod_files = ls('*.mod');
        fprintf('\nCurrent folder is %s, and contains the following .mod files:\n\n',pwd)
        disp(list_of_mod_files)
    catch
        fprintf('\nCurrent folder is %s, and does not contain any .mod files.\n\n',pwd)
    end
    error(['Dynare: can''t open ' fname])
end

if ~isvarname(fname(1:end-4))
    error('Dynare: argument of dynare must conform to MATLAB''s convention for naming functions, i.e. start with a letter and not contain special characters. Please rename your .mod file.')
end

% pre-dynare-preprocessor-hook
if exist(fname(1:end-4),'dir') && exist([fname(1:end-4) filesep 'hooks'],'dir') && exist([fname(1:end-4) filesep 'hooks/priorprocessing.m'],'file')
    run([fname(1:end-4) filesep 'hooks/priorprocessing'])
end

% Parse some options, either for the command-line or from the top of the .mod file
file_opts = parse_options_line(fname);
preprocessoroutput = ~ismember('nopreprocessoroutput', varargin) && ...
                     ~ismember('nopreprocessoroutput', file_opts);
nolog = ismember('nolog', varargin) || ismember('nolog', file_opts);
onlymacro = ismember('onlymacro', varargin) || ismember('onlymacro', file_opts);
onlyjson = ismember('onlyjson', varargin) || ismember('onlyjson', file_opts);

if ispc
    arch = getenv('PROCESSOR_ARCHITECTURE');
else
    [~, arch] = system('uname -m');
end

if isempty(strfind(arch, '64'))
    arch_ext = '32';
    if preprocessoroutput
        disp('Using 32-bit preprocessor');
    end
else
    arch_ext = '64';
    if preprocessoroutput
        disp('Using 64-bit preprocessor');
    end
end

<<<<<<< HEAD
command = ['"' dynareroot 'preprocessor' arch_ext filesep 'dynare_m" ' fname] ;
command = [ command ' mexext=' mexext ' "matlabroot=' matlabroot '"'];
for i=1:length(varargin)
    idx = regexp(varargin{i}, '(in|ex)clude_eqs');
    if ~isempty(idx) && idx(1) == 1
        command = [command ' "' varargin{i} '"'];
    else
        command = [command ' ' varargin{i}];
    end
end

=======
>>>>>>> 0cc163a8
if preprocessoroutput
    fprintf(['Starting Dynare (version ' dynare_version() ').\n']);
    fprintf('Calling Dynare with arguments: ');
    if isempty(varargin)
        disp('none')
    else
<<<<<<< HEAD
        disp(strjoin(varargin));
=======
        disp(strjoin(varargin, ' '));
>>>>>>> 0cc163a8
    end
end

command = ['"' dynareroot 'preprocessor' arch_ext filesep 'dynare_m" ' fname] ;
command = [ command ' mexext=' mexext ' "matlabroot=' matlabroot '"'];
% Properly quote arguments before passing them to the shell
if ~isempty(varargin)
    varargincopy = varargin;
    % Escape backslashes and double-quotes
    varargincopy = strrep(varargincopy, '\', '\\');
    varargincopy = strrep(varargincopy, '"', '\"');
    if ~ispc
        % On GNU/Linux and macOS, also escape dollars and backquotes
        varargincopy = strrep(varargincopy, '$', '\$');
        varargincopy = strrep(varargincopy, '`', '\`');
    end
    % Finally, enclose arguments within double quotes
    dynare_varargin = ['"' strjoin(varargincopy, '" "') '"'];
    command = [command ' ' dynare_varargin];
end

% Under Windows, make sure the MEX file is unloaded (in the use_dll case),
% otherwise the preprocessor can't recompile it
if isoctave
    clear([fname(1:end-4) '.static'], [fname(1:end-4) '.dynamic'])
else
    clear(['+' fname(1:end-4) '/static'], ['+' fname(1:end-4) '/dynamic'])
end

[status, result] = system(command);
if status ~= 0 || preprocessoroutput
    disp(result)
end
if onlymacro
    if preprocessoroutput
        disp('Preprocessor stopped after macroprocessing step because of ''onlymacro'' option.');
    end
    return
end

if onlyjson
    if preprocessoroutput
        disp('Preprocessor stopped after preprocessing step because of ''onlyjson'' option.');
    end
    return;
end

% post-dynare-prerocessor-hook
if exist(fname(1:end-4),'dir') && exist([fname(1:end-4) filesep 'hooks'],'dir') && exist([fname(1:end-4) filesep 'hooks/postprocessing.m'],'file')
    run([fname(1:end-4) filesep 'hooks/postprocessing'])
end

% Save preprocessor result in logfile (if `no_log' option not present)
if ~nolog
    logname = [fname(1:end-4) '.log'];
    fid = fopen(logname, 'w');
    fprintf(fid, '%s', result);
    fclose(fid);
end

if status
    % Should not use "error(result)" since message will be truncated if too long
    error('Dynare: preprocessing failed')
end

if ~ isempty(find(abs(fname) == 46))
    fname = fname(:,1:find(abs(fname) == 46)-1) ;
end

% We need to clear the driver (and only the driver, because the "clear all"
% within the driver will clean the rest)
clear(['+' fname '/driver'])

evalin('base',[fname '.driver']) ;

end

% Looks for an options list in the first non-empty line of the .mod file
% Should be kept in sync with the function of the same name in preprocessor/src/DynareMain.cc
%
% Note that separating options with commas is accepted, but is deprecated (and undocumented)
%
% Also, the parser does not handle correctly some corner cases: for example, it
% will fail on something like -Dfoo="a b,c" (will split at whitespace and comma)
function opts = parse_options_line(fname)
    opts = {};
    fid = fopen(fname, 'r');
    while true
        firstline = fgetl(fid);
        if firstline == -1
            fclose(fid);
            return
        end
        if ~isempty(firstline)
            break
        end
    end
    fclose(fid);
    t = regexp(firstline, '^\s*//\s*--\+\s*options:([^\+]*)\+--', 'tokens');
    if isempty(t)
        return
    end

    opts = regexp(t{1}{1}, '[^,\s]+', 'match');

    if ismember(opts, 'nopathchange')
        warning('The ''nopathchange'' option is not taken into account when it appears at the top of ''.mod'' file. You should rather pass it on the command-line.')
    end
end<|MERGE_RESOLUTION|>--- conflicted
+++ resolved
@@ -210,31 +210,13 @@
     end
 end
 
-<<<<<<< HEAD
-command = ['"' dynareroot 'preprocessor' arch_ext filesep 'dynare_m" ' fname] ;
-command = [ command ' mexext=' mexext ' "matlabroot=' matlabroot '"'];
-for i=1:length(varargin)
-    idx = regexp(varargin{i}, '(in|ex)clude_eqs');
-    if ~isempty(idx) && idx(1) == 1
-        command = [command ' "' varargin{i} '"'];
-    else
-        command = [command ' ' varargin{i}];
-    end
-end
-
-=======
->>>>>>> 0cc163a8
 if preprocessoroutput
     fprintf(['Starting Dynare (version ' dynare_version() ').\n']);
     fprintf('Calling Dynare with arguments: ');
     if isempty(varargin)
         disp('none')
     else
-<<<<<<< HEAD
-        disp(strjoin(varargin));
-=======
         disp(strjoin(varargin, ' '));
->>>>>>> 0cc163a8
     end
 end
 
