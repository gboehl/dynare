--- conflicted
+++ resolved
@@ -94,12 +94,8 @@
 MAX_nruns = min(B,ceil(MaxNumberOfBytes/(npar+2)/8));
 MAX_nsmoo = min(B,ceil(MaxNumberOfBytes/((endo_nbr)*gend)/8));
 MAX_ninno = min(B,ceil(MaxNumberOfBytes/(exo_nbr*gend)/8));
-<<<<<<< HEAD
-MAX_nerro = min(B,ceil(MaxNumberOfBytes/(length(options_.varobs)*gend)/8));
-=======
 MAX_nerro = min(B,ceil(MaxNumberOfBytes/(size(options_.varobs,1)*gend)/8));
 
->>>>>>> b9078441
 if naK
     MAX_naK   = min(B,ceil(MaxNumberOfBytes/(length(options_.varobs)* ...
                                              length(options_.filter_step_ahead)*gend)/8));
