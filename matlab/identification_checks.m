function [condJ, ind0, indnoJ, ixnoJ, McoJ, PcoJ, jweak, jweak_pair] = identification_checks(JJ, hess_flag)
% function [condJ, ind0, indnoJ, ixnoJ, McoJ, PcoJ, jweak, jweak_pair] = identification_checks(JJ, hess_flag)
% checks for identification
%
% INPUTS
%    o JJ               [matrix] [output x nparams] IF hess_flag==0
%                                 derivatives of output w.r.t. parameters and shocks
%    o JJ               [matrix] [nparams x nparams] IF hess_flag==1
%                                 information matrix
%
% OUTPUTS
%    o cond             condition number of JJ
%    o ind0             [array] binary indicator for non-zero columns of H
%    o indnoJ           [matrix] index of non-identified params
%    o ixnoJ            number of rows in indnoJ
%    o Mco              [array] multicollinearity coefficients
%    o Pco              [matrix] pairwise correlations
%    o jweak            [binary array] gives 1 if the  parameter has Mco=1(with tolerance 1.e-10)
%    o jweak_pair       [binary matrix] gives 1 if a couple parameters has Pco=1(with tolerance 1.e-10)
%
% SPECIAL REQUIREMENTS
%    None

% Copyright (C) 2008-2017 Dynare Team
%
% This file is part of Dynare.
%
% Dynare is free software: you can redistribute it and/or modify
% it under the terms of the GNU General Public License as published by
% the Free Software Foundation, either version 3 of the License, or
% (at your option) any later version.
%
% Dynare is distributed in the hope that it will be useful,
% but WITHOUT ANY WARRANTY; without even the implied warranty of
% MERCHANTABILITY or FITNESS FOR A PARTICULAR PURPOSE.  See the
% GNU General Public License for more details.
%
% You should have received a copy of the GNU General Public License
% along with Dynare.  If not, see <http://www.gnu.org/licenses/>.

% My suggestion is to have the following steps for identification check in
% dynare:

% 1. check rank of JJ at theta
npar = size(JJ,2);
indnoJ = zeros(1,npar);

if size(JJ,1)>1
    ind1 = find(vnorm(JJ)>=eps); % take non-zero columns
else
    ind1 = find(abs(JJ)>=eps); % take non-zero columns
end
JJ1 = JJ(:,ind1);
[eu,ee2,ee1] = svd( JJ1, 0 );
condJ= cond(JJ1);
rankJ = rank(JJ);
rankJJ = rankJ;
icheck=0;
if npar>0 && (rankJ<npar)
    % search for singular values associated to ONE individual parameter
    ee0 = [rankJJ+1:length(ind1)];
    ind11=ones(length(ind1),1);
    for j=1:length(ee0)
        if length(find(abs(ee1(:,ee0(j))) > 1.e-3))==1
            icheck=1;
            ind11 = ind11.*(abs(ee1(:,ee0(j))) <= 1.e-3); % take non-zero columns
        end
    end
    ind1 = ind1(find(ind11)); % take non-zero columns
end

<<<<<<< HEAD
if icheck,
=======
if icheck
>>>>>>> 57ab3e45
    JJ1 = JJ(:,ind1);
    [eu,ee2,ee1] = svd( JJ1, 0 );
    condJ= cond(JJ1);
    rankJ = rank(JJ);
    rankJJ = rankJ;
<<<<<<< HEAD
end    
=======
end
>>>>>>> 57ab3e45


% if hess_flag==0,
%     rankJJ = rank(JJ'*JJ);
% end

ind0 = zeros(1,npar);
ind0(ind1) = 1;

if hess_flag==0
    % find near linear dependence problems:
    McoJ = NaN(npar,1);
    for ii = 1:size(JJ1,2)
        McoJ(ind1(ii),:) = cosn([JJ1(:,ii),JJ1(:,find([1:1:size(JJ1,2)]~=ii))]);
    end
else
    deltaJ = sqrt(diag(JJ(ind1,ind1)));
    tildaJ = JJ(ind1,ind1)./((deltaJ)*(deltaJ'));
    McoJ(ind1,1)=(1-1./diag(inv(tildaJ)));
    rhoM=sqrt(1-McoJ);
    %     PcoJ=inv(tildaJ);
    PcoJ=NaN(npar,npar);
    PcoJ(ind1,ind1)=inv(JJ(ind1,ind1));
    sd=sqrt(diag(PcoJ));
    PcoJ = abs(PcoJ./((sd)*(sd')));
end


ixnoJ = 0;
if npar>0 && (rankJ<npar || rankJJ<npar || min(1-McoJ)<1.e-10)
    %         - find out which parameters are involved
    %   disp('Some parameters are NOT identified by the moments included in J')
    %   disp(' ')
    if length(ind1)<npar
        % parameters with zero column in JJ
        ixnoJ = ixnoJ + 1;
        indnoJ(ixnoJ,:) = (~ismember([1:npar],ind1));
    end
    ee0 = [rankJJ+1:length(ind1)];
    for j=1:length(ee0)
        % linearely dependent parameters in JJ
        ixnoJ = ixnoJ + 1;
        indnoJ(ixnoJ,ind1) = (abs(ee1(:,ee0(j))) > 1.e-3)';
    end
end

% here there is no exact linear dependence, but there are several
%     near-dependencies, mostly due to strong pairwise colliniearities, which can
%     be checked using

jweak=zeros(1,npar);
jweak_pair=zeros(npar,npar);

if hess_flag==0,
    PcoJ = NaN(npar,npar);

<<<<<<< HEAD
    for ii = 1:size(JJ1,2);
        PcoJ(ind1(ii),ind1(ii)) = 1;
        for jj = ii+1:size(JJ1,2);
=======
    for ii = 1:size(JJ1,2)
        PcoJ(ind1(ii),ind1(ii)) = 1;
        for jj = ii+1:size(JJ1,2)
>>>>>>> 57ab3e45
            PcoJ(ind1(ii),ind1(jj)) = cosn([JJ1(:,ii),JJ1(:,jj)]);
            PcoJ(ind1(jj),ind1(ii)) = PcoJ(ind1(ii),ind1(jj));
        end
    end

<<<<<<< HEAD
    for j=1:npar,
        if McoJ(j)>(1-1.e-10), 
            jweak(j)=1;
            [ipair, jpair] = find(PcoJ(j,j+1:end)>(1-1.e-10));
            for jx=1:length(jpair),
=======
    for j=1:npar
        if McoJ(j)>(1-1.e-10)
            jweak(j)=1;
            [ipair, jpair] = find(PcoJ(j,j+1:end)>(1-1.e-10));
            for jx=1:length(jpair)
>>>>>>> 57ab3e45
                jweak_pair(j, jpair(jx)+j)=1;
                jweak_pair(jpair(jx)+j, j)=1;
            end
        end
    end
end

jweak_pair=dyn_vech(jweak_pair)';<|MERGE_RESOLUTION|>--- conflicted
+++ resolved
@@ -69,21 +69,13 @@
     ind1 = ind1(find(ind11)); % take non-zero columns
 end
 
-<<<<<<< HEAD
-if icheck,
-=======
 if icheck
->>>>>>> 57ab3e45
     JJ1 = JJ(:,ind1);
     [eu,ee2,ee1] = svd( JJ1, 0 );
     condJ= cond(JJ1);
     rankJ = rank(JJ);
     rankJJ = rankJ;
-<<<<<<< HEAD
-end    
-=======
 end
->>>>>>> 57ab3e45
 
 
 % if hess_flag==0,
@@ -140,33 +132,19 @@
 if hess_flag==0,
     PcoJ = NaN(npar,npar);
 
-<<<<<<< HEAD
-    for ii = 1:size(JJ1,2);
-        PcoJ(ind1(ii),ind1(ii)) = 1;
-        for jj = ii+1:size(JJ1,2);
-=======
     for ii = 1:size(JJ1,2)
         PcoJ(ind1(ii),ind1(ii)) = 1;
         for jj = ii+1:size(JJ1,2)
->>>>>>> 57ab3e45
             PcoJ(ind1(ii),ind1(jj)) = cosn([JJ1(:,ii),JJ1(:,jj)]);
             PcoJ(ind1(jj),ind1(ii)) = PcoJ(ind1(ii),ind1(jj));
         end
     end
 
-<<<<<<< HEAD
-    for j=1:npar,
-        if McoJ(j)>(1-1.e-10), 
-            jweak(j)=1;
-            [ipair, jpair] = find(PcoJ(j,j+1:end)>(1-1.e-10));
-            for jx=1:length(jpair),
-=======
     for j=1:npar
         if McoJ(j)>(1-1.e-10)
             jweak(j)=1;
             [ipair, jpair] = find(PcoJ(j,j+1:end)>(1-1.e-10));
             for jx=1:length(jpair)
->>>>>>> 57ab3e45
                 jweak_pair(j, jpair(jx)+j)=1;
                 jweak_pair(jpair(jx)+j, j)=1;
             end
