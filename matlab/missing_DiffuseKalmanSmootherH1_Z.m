--- conflicted
+++ resolved
@@ -268,11 +268,7 @@
 end
 if d %diffuse periods
      % initialize r_d^(0) and r_d^(1) as below DK (2012), eq. 5.23
-<<<<<<< HEAD
-    r0 = zeros(mm,d+1); 
-=======
     r0 = zeros(mm,d+1);
->>>>>>> 57ab3e45
     r0(:,d+1) = r(:,d+1);   %set r0_{d}, i.e. shifted by one period
     r1 = zeros(mm,d+1);     %set r1_{d}, i.e. shifted by one period
     if state_uncertainty_flag
