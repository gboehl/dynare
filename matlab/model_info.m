--- conflicted
+++ resolved
@@ -37,11 +37,7 @@
     fprintf('                                          Informations about %s (dynamic model)\n',M_.fname);
     block_structre_str = 'block_structure';
     nb_leadlag = 3;
-<<<<<<< HEAD
-end;
-=======
-end
->>>>>>> 57ab3e45
+end
 if(isfield(M_,block_structre_str))
     if static_
         block_structure = M_.block_structure_stat;
@@ -140,11 +136,7 @@
         fprintf('\n                                          Gross incidence matrix\n');
         fprintf('                                          =======================\n');
         disp([topp; bott]);
-<<<<<<< HEAD
-        
-=======
-
->>>>>>> 57ab3e45
+
         %printing the reordered incidence matrix
         IM_star_reordered = char([kron(ones(M_.endo_nbr, M_.endo_nbr-1), double(blanks(3))) double(blanks(M_.endo_nbr)')]);
         eq(block_structure.equation_reordered) = seq;
@@ -210,13 +202,8 @@
             if past_block ~= cur_block
                 for j = 1:i-1
                     IM_star_reordered(j, 3 * (i - 1) - 1) = '|';
-<<<<<<< HEAD
-                end;
-            end;
-=======
-                end
-            end
->>>>>>> 57ab3e45
+                end
+            end
         end
 
         bott = [int2str(block_structure.equation_reordered') blanks(M_.endo_nbr)' blanks(M_.endo_nbr)' IM_star_reordered];
@@ -224,11 +211,7 @@
         fprintf('                                          ==========================\n');
         disp([topp; bott]);
         fprintf('1: non nul element, X: non nul element related to a state variable\n');
-<<<<<<< HEAD
-    end;
-=======
-    end
->>>>>>> 57ab3e45
+    end
 else
     fprintf('There is no block decomposition of the model.\nUse ''block'' model''s option.\n');
 end
