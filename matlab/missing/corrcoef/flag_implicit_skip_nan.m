--- conflicted
+++ resolved
@@ -41,10 +41,7 @@
 %    Foundation, Inc., 51 Franklin Street, Fifth Floor, Boston, MA 02110-1301  USA
 
 %       $Id: flag_implicit_skip_nan.m 8351 2011-06-24 17:35:07Z carandraug $
-<<<<<<< HEAD
-=======
 
->>>>>>> 57ab3e45
 %   Copyright (C) 2001-2003,2009 by Alois Schloegl <alois.schloegl@gmail.com>
 %   Copyright (C) 2014-2017 Dynare Team
 %
