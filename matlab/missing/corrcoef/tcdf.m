--- conflicted
+++ resolved
@@ -12,15 +12,10 @@
 % Reference(s):
 
 %       $Id: tcdf.m 9033 2011-11-08 20:58:07Z schloegl $
-<<<<<<< HEAD
-%       Copyright (C) 2000-2003,2009 by Alois Schloegl <alois.schloegl@gmail.com>
-%   Copyright (C) 2014 Dynare Team
-=======
 
 %   Copyright (C) 2000-2003,2009 by Alois Schloegl <alois.schloegl@gmail.com>
 %   Copyright (C) 2014-2017 Dynare Team
 %
->>>>>>> 57ab3e45
 %       This is part of the NaN-toolbox. For more details see
 %       http://pub.ist.ac.at/~schloegl/matlab/NaN/
 
@@ -44,11 +39,7 @@
 elseif all(size(n)==1)
     n = repmat(n,size(x));
 elseif all(size(x)==size(n))
-<<<<<<< HEAD
-    ;   %% OK, do nothing
-=======
     % OK, do nothing
->>>>>>> 57ab3e45
 else
     error('size of input arguments must be equal or scalar')
 end
