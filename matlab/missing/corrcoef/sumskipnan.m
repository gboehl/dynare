--- conflicted
+++ resolved
@@ -48,10 +48,7 @@
 %    along with this program; If not, see <http://www.gnu.org/licenses/>.
 
 %       $Id: sumskipnan.m 9033 2011-11-08 20:58:07Z schloegl $
-<<<<<<< HEAD
-=======
 %
->>>>>>> 57ab3e45
 %       Copyright (C) 2000-2005,2009,2011 by Alois Schloegl <alois.schloegl@gmail.com>
 %       Copyright (C) 2014-2017 Dynare Team
 %       This function is part of the NaN-toolbox
@@ -60,21 +57,12 @@
 
 global FLAG_NANS_OCCURED;
 
-<<<<<<< HEAD
-if nargin<2,
-    DIM = [];
-end;
-if nargin<3,
-    W = [];
-end;
-=======
 if nargin<2
     DIM = [];
 end
 if nargin<3
     W = [];
 end
->>>>>>> 57ab3e45
 
 % an efficient implementation in C of the following lines
 % could significantly increase performance
@@ -91,15 +79,9 @@
 %               o3    += tmp.*tmp;
 %       };
 
-<<<<<<< HEAD
-if isempty(DIM),
-    DIM = find(size(x)>1,1);
-    if isempty(DIM), DIM = 1; end;
-=======
 if isempty(DIM)
     DIM = find(size(x)>1,1);
     if isempty(DIM), DIM = 1; end
->>>>>>> 57ab3e45
 end
 if (DIM<1), DIM = 1; end %% Hack, because min([])=0 for FreeMat v3.5
 
@@ -187,11 +169,7 @@
 %%%%%%%%%%%%%%%%%%%%%%%%%%%%%%%%%%%%%%%%%
 % count non-NaN's
 %%%%%%%%%%%%%%%%%%%%%%%%%%%%%%%%%%%%%%%%%
-<<<<<<< HEAD
-if nargout>1,
-=======
 if nargout>1
->>>>>>> 57ab3e45
     count = sum(x==x,DIM);
     FLAG_NANS_OCCURED = any(count(:)<size(x,DIM));
 end
@@ -202,17 +180,10 @@
 x(x~=x) = 0;
 o = sum(x,DIM);
 
-<<<<<<< HEAD
-if nargout>2,
-    x = real(x).^2 + imag(x).^2;
-    SSQ = sum(x,DIM);
-end;
-=======
 if nargout>2
     x = real(x).^2 + imag(x).^2;
     SSQ = sum(x,DIM);
 end
->>>>>>> 57ab3e45
 
 %!assert(sumskipnan([1,2],1),[1,2])
 %!assert(sumskipnan([1,NaN],2),1)
