function info = load_first_mh_history_file(MetropolisFolder, ModelName)

% This routine requires that the MCMC draws were obtained with a dynare version greater than 4.3.3.

<<<<<<< HEAD
% Copyright (C) 2013 Dynare Team
=======
% Copyright (C) 2013-2017 Dynare Team
>>>>>>> 57ab3e45
%
% This file is part of Dynare.
%
% Dynare is free software: you can redistribute it and/or modify
% it under the terms of the GNU General Public License as published by
% the Free Software Foundation, either version 3 of the License, or
% (at your option) any later version.
%
% Dynare is distributed in the hope that it will be useful,
% but WITHOUT ANY WARRANTY; without even the implied warranty of
% MERCHANTABILITY or FITNESS FOR A PARTICULAR PURPOSE.  See the
% GNU General Public License for more details.
%
% You should have received a copy of the GNU General Public License
% along with Dynare.  If not, see <http://www.gnu.org/licenses/>.

% record is also a Matlab function.
record = 0;

% Get the list of all the mh_history files.
BaseName = [MetropolisFolder filesep ModelName];
mh_history_files = dir([BaseName '_mh_history_*.mat']);

if isequal(length(mh_history_files),0)
    error(['Estimation::load_mh_file: I cannot find any mh-history file in ' MetropolisFolder '!'])
end

load([BaseName '_mh_history_0.mat']);

if isequal(nargout,0)
    assignin('caller', 'record', record);
else
    info = record;
end<|MERGE_RESOLUTION|>--- conflicted
+++ resolved
@@ -2,11 +2,7 @@
 
 % This routine requires that the MCMC draws were obtained with a dynare version greater than 4.3.3.
 
-<<<<<<< HEAD
-% Copyright (C) 2013 Dynare Team
-=======
 % Copyright (C) 2013-2017 Dynare Team
->>>>>>> 57ab3e45
 %
 % This file is part of Dynare.
 %
