function model_diagnostics(M,options,oo)
% function model_diagnostics(M,options,oo)
%   computes various diagnostics on the model
% INPUTS
%   M         [matlab structure] Definition of the model.
%   options   [matlab structure] Global options.
%   oo        [matlab structure] Results
%
% OUTPUTS
%   none
%
% ALGORITHM
%   ...
%
% SPECIAL REQUIREMENTS
%   none.
%

% Copyright (C) 1996-2017 Dynare Team
%
% This file is part of Dynare.
%
% Dynare is free software: you can redistribute it and/or modify
% it under the terms of the GNU General Public License as published by
% the Free Software Foundation, either version 3 of the License, or
% (at your option) any later version.
%
% Dynare is distributed in the hope that it will be useful,
% but WITHOUT ANY WARRANTY; without even the implied warranty of
% MERCHANTABILITY or FITNESS FOR A PARTICULAR PURPOSE.  See the
% GNU General Public License for more details.
%
% You should have received a copy of the GNU General Public License
% along with Dynare.  If not, see <http://www.gnu.org/licenses/>.

global jacob

endo_nbr = M.endo_nbr;
endo_names = M.endo_names;
lead_lag_incidence = M.lead_lag_incidence;
maximum_endo_lag = M.maximum_endo_lag;

problem_dummy=0;
%
% missing variables at the current period
%
k = find(lead_lag_incidence(maximum_endo_lag+1,:)==0);
if ~isempty(k)
    problem_dummy=1;
    disp(['MODEL_DIAGNOSTICS: The following endogenous variables aren''t present at ' ...
          'the current period in the model:'])
    for i=1:length(k)
        disp(endo_names(k(i),:))
    end
end

%
% check steady state
%
info = 0;

if M.exo_nbr == 0
    oo.exo_steady_state = [] ;
end


info=test_for_deep_parameters_calibration(M);
if info
    problem_dummy=1;
end

% check if ys is steady state
options.debug=1; %locally set debug option to 1
[dr.ys,params,check1]=evaluate_steady_state(oo.steady_state,M,options,oo,1);

% testing for problem
if check1(1)
    problem_dummy=1;
    disp('MODEL_DIAGNOSTICS: The steady state cannot be computed')
    if any(isnan(dr.ys))
        disp(['MODEL_DIAGNOSTICS: Steady state contains NaNs'])
    end
    if any(isinf(dr.ys))
        disp(['MODEL_DIAGNOSTICS: Steady state contains Inf'])
    end
    return
end

if ~isreal(dr.ys)
    problem_dummy=1;
    disp(['MODEL_DIAGNOSTICS: Steady state contains complex ' ...
          'numbers'])
    return
end

%
% singular Jacobian of static model
%
singularity_problem = 0;
if ~isfield(M,'block_structure_stat')
    nb = 1;
else
    nb = length(M.block_structure_stat.block);
end

exo = [oo.exo_steady_state; oo.exo_det_steady_state];
for b=1:nb
    if options.bytecode
        if nb == 1
            [chk, res, jacob] = bytecode(dr.ys, exo, M.params, dr.ys, 1, exo, ...
                                         'evaluate', 'static');
        else
            [chk, res, jacob] = bytecode(dr.ys, exo, M.params, dr.ys, 1, exo, ...
                                         'evaluate', 'static',['block=' ...
                                int2str(b)]);
        end
    else
        [res,jacob]=feval([M.fname '_static'],dr.ys,exo,M.params);
    end
    if any(any(isinf(jacob) | isnan(jacob)))
        problem_dummy=1;
        [infrow,infcol]=find(isinf(jacob) | isnan(jacob));
        fprintf('\nMODEL_DIAGNOSTICS: The Jacobian of the static model contains Inf or NaN. The problem arises from: \n\n')
        display_problematic_vars_Jacobian(infrow,infcol,M,dr.ys,'static','MODEL_DIAGNOSTICS: ')
    end
    if any(any(~isreal(jacob)))
        problem_dummy=1;
        [imagrow,imagcol]=find(abs(imag(jacob))>1e-15);
        fprintf('\nMODEL_DIAGNOSTICS: The Jacobian of the static model contains imaginary parts. The problem arises from: \n\n')
        display_problematic_vars_Jacobian(imagrow,imagcol,M,dr.ys,'static','MODEL_DIAGNOSTICS: ')
    end
    try
        rank_jacob = rank(jacob); %can sometimes fail
    catch
        rank_jacob=size(jacob,1);
    end
    if rank_jacob < size(jacob,1)
        problem_dummy=1;
        singularity_problem = 1;
        disp(['MODEL_DIAGNOSTICS:  The Jacobian of the static model is ' ...
              'singular'])
        disp(['MODEL_DIAGNOSTICS:  there is ' num2str(endo_nbr-rank_jacob) ...
              ' colinear relationships between the variables and the equations'])
        ncol = null(jacob);
        n_rel = size(ncol,2);
        for i = 1:n_rel
            if n_rel  > 1
                disp(['Relation ' int2str(i)])
            end
            disp('Colinear variables:')
            for j=1:10
                k = find(abs(ncol(:,i)) > 10^-j);
                if max(abs(jacob(:,k)*ncol(k,i))) < 1e-6
                    break
                end
            end
            disp(endo_names(k,:))
        end
        neq = null(jacob');
        n_rel = size(neq,2);
        for i = 1:n_rel
            if n_rel  > 1
                disp(['Relation ' int2str(i)])
            end
            disp('Colinear equations')
            for j=1:10
                k = find(abs(neq(:,i)) > 10^-j);
                if max(abs(jacob(k,:)'*neq(k,i))) < 1e-6
                    break
                end
            end
            disp(k')
        end
    end
end

<<<<<<< HEAD
if singularity_problem 
=======
if singularity_problem
>>>>>>> 57ab3e45
    try
        options_check=options;
        options_check.noprint=1;
        [eigenvalues_] = check(M, options_check, oo);
        if any(abs(abs(eigenvalues_)-1)<1e-6)
            fprintf('MODEL_DIAGNOSTICS:  The singularity seems to be (partly) caused by the presence of a unit root\n')
            fprintf('MODEL_DIAGNOSTICS:  as the absolute value of one eigenvalue is in the range of +-1e-6 to 1.\n')
            fprintf('MODEL_DIAGNOSTICS:  If the model is actually supposed to feature unit root behavior, such a warning is expected,\n')
            fprintf('MODEL_DIAGNOSTICS:  but you should nevertheless check whether there is an additional singularity problem.\n')
        end
    catch
    end
    fprintf('MODEL_DIAGNOSTICS:  The presence of a singularity problem typically indicates that there is one\n')
    fprintf('MODEL_DIAGNOSTICS:  redundant equation entered in the model block, while another non-redundant equation\n')
    fprintf('MODEL_DIAGNOSTICS:  is missing. The problem often derives from Walras Law.\n')
end

%%check dynamic Jacobian
klen = M.maximum_lag + M.maximum_lead + 1;
exo_simul = [repmat(oo.exo_steady_state',klen,1) repmat(oo.exo_det_steady_state',klen,1)];
iyv = M.lead_lag_incidence';
iyv = iyv(:);
iyr0 = find(iyv) ;
it_ = M.maximum_lag + 1;
z = repmat(dr.ys,1,klen);

if ~options.block
    if options.order == 1
        if (options.bytecode)
            [chck, junk, loc_dr] = bytecode('dynamic','evaluate', z,exo_simul, ...
                                            M.params, dr.ys, 1);
            jacobia_ = [loc_dr.g1 loc_dr.g1_x loc_dr.g1_xd];
        else
            [junk,jacobia_] = feval([M.fname '_dynamic'],z(iyr0),exo_simul, ...
                                    M.params, dr.ys, it_);
<<<<<<< HEAD
        end;
=======
        end
>>>>>>> 57ab3e45
    elseif options.order >= 2
        if (options.bytecode)
            [chck, junk, loc_dr] = bytecode('dynamic','evaluate', z,exo_simul, ...
                                            M.params, dr.ys, 1);
            jacobia_ = [loc_dr.g1 loc_dr.g1_x];
        else
            [junk,jacobia_,hessian1] = feval([M.fname '_dynamic'],z(iyr0),...
                                             exo_simul, ...
                                             M.params, dr.ys, it_);
<<<<<<< HEAD
        end;
=======
        end
>>>>>>> 57ab3e45
        if options.use_dll
            % In USE_DLL mode, the hessian is in the 3-column sparse representation
            hessian1 = sparse(hessian1(:,1), hessian1(:,2), hessian1(:,3), ...
                              size(jacobia_, 1), size(jacobia_, 2)*size(jacobia_, 2));
        end
    end

    if any(any(isinf(jacobia_) | isnan(jacobia_)))
        problem_dummy=1;
        [infrow,infcol]=find(isinf(jacobia_) | isnan(jacobia_));
        fprintf('\nMODEL_DIAGNOSTICS: The Jacobian of the dynamic model contains Inf or NaN. The problem arises from: \n\n')
        display_problematic_vars_Jacobian(infrow,infcol,M,dr.ys,'dynamic','MODEL_DIAGNOSTICS: ')
    end
    if any(any(~isreal(jacobia_)))
        problem_dummy=1;
        [imagrow,imagcol]=find(abs(imag(jacobia_))>1e-15);
        fprintf('\nMODEL_DIAGNOSTICS: The Jacobian of the dynamic model contains imaginary parts. The problem arises from: \n\n')
        display_problematic_vars_Jacobian(imagrow,imagcol,M,dr.ys,'dynamic','MODEL_DIAGNOSTICS: ')
    end
    if exist('hessian1','var')
        if any(any(isinf(hessian1) | isnan(hessian1)))
            problem_dummy=1;
            fprintf('\nMODEL_DIAGNOSTICS: The Hessian of the dynamic model contains Inf or NaN.\n')
        end
    end
else
    fprintf('\nMODEL_DIAGNOSTICS: This command currently does not support the block option for checking.\n')
    fprintf('\nMODEL_DIAGNOSTICS: the dynamic model. You may want to disable it for doing model_diagnostics. Skipping this part.\n')
end

if problem_dummy==0
    fprintf('MODEL_DIAGNOSTICS:  No obvious problems with this mod-file were detected.\n')
end<|MERGE_RESOLUTION|>--- conflicted
+++ resolved
@@ -174,11 +174,7 @@
     end
 end
 
-<<<<<<< HEAD
-if singularity_problem 
-=======
 if singularity_problem
->>>>>>> 57ab3e45
     try
         options_check=options;
         options_check.noprint=1;
@@ -214,11 +210,7 @@
         else
             [junk,jacobia_] = feval([M.fname '_dynamic'],z(iyr0),exo_simul, ...
                                     M.params, dr.ys, it_);
-<<<<<<< HEAD
-        end;
-=======
-        end
->>>>>>> 57ab3e45
+        end
     elseif options.order >= 2
         if (options.bytecode)
             [chck, junk, loc_dr] = bytecode('dynamic','evaluate', z,exo_simul, ...
@@ -228,11 +220,7 @@
             [junk,jacobia_,hessian1] = feval([M.fname '_dynamic'],z(iyr0),...
                                              exo_simul, ...
                                              M.params, dr.ys, it_);
-<<<<<<< HEAD
-        end;
-=======
-        end
->>>>>>> 57ab3e45
+        end
         if options.use_dll
             % In USE_DLL mode, the hessian is in the 3-column sparse representation
             hessian1 = sparse(hessian1(:,1), hessian1(:,2), hessian1(:,3), ...
