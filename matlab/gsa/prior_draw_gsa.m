function pdraw = prior_draw_gsa(init,rdraw)
% Draws from the prior distributions for use with Sensitivity Toolbox for DYNARE
%
% INPUTS
%   o init           [integer]  scalar equal to 1 (first call) or 0.
%   o rdraw
%
% OUTPUTS
%   o pdraw          [double]   draw from the joint prior density.
%
% ALGORITHM
%   ...
%
% SPECIAL REQUIREMENTS
%   MATLAB Statistics Toolbox
%
% Written by Marco Ratto
% Joint Research Centre, The European Commission,
% marco.ratto@ec.europa.eu

% Copyright (C) 2012-2015 European Commission
% Copyright (C) 2012-2017 Dynare Team
%
% This file is part of Dynare.
%
% Dynare is free software: you can redistribute it and/or modify
% it under the terms of the GNU General Public License as published by
% the Free Software Foundation, either version 3 of the License, or
% (at your option) any later version.
%
% Dynare is distributed in the hope that it will be useful,
% but WITHOUT ANY WARRANTY; without even the implied warranty of
% MERCHANTABILITY or FITNESS FOR A PARTICULAR PURPOSE.  See the
% GNU General Public License for more details.
%
% You should have received a copy of the GNU General Public License
% along with Dynare.  If not, see <http://www.gnu.org/licenses/>.

global bayestopt_ options_ estim_params_ M_
persistent npar pshape p6 p7 p3 p4 lbcum ubcum

if init
    pshape = bayestopt_.pshape;
    p6 = bayestopt_.p6;
    p7 = bayestopt_.p7;
    p3 = bayestopt_.p3;
    p4 = bayestopt_.p4;
    npar = length(p6);
    pdraw = zeros(npar,1);
    lbcum = zeros(npar,1);
    ubcum = ones(npar,1);
    [junk1,junk2,junk3,lb,ub,junk4] = set_prior(estim_params_,M_,options_); %Prepare bounds
    if ~isempty(bayestopt_) && any(bayestopt_.pshape > 0)
        % Set prior bounds
        bounds = prior_bounds(bayestopt_, options_.prior_trunc);
        bounds.lb = max(bounds.lb,lb);
        bounds.ub = min(bounds.ub,ub);
    else  % estimated parameters but no declared priors
          % No priors are declared so Dynare will estimate the model by
          % maximum likelihood with inequality constraints for the parameters.
        bounds.lb = lb;
        bounds.ub = ub;
    end
    % set bounds for cumulative probabilities
    for i = 1:npar
        switch pshape(i)
          case 5% Uniform prior.
            p4(i) = min(p4(i),bounds.ub(i));
            p3(i) = max(p3(i),bounds.lb(i));
          case 3% Gaussian prior.
            lbcum(i) = 0.5 * erfc(-(bounds.lb(i)-p6(i))/p7(i) ./ sqrt(2));
            ubcum(i) = 0.5 * erfc(-(bounds.ub(i)-p6(i))/p7(i) ./ sqrt(2));
          case 2% Gamma prior.
            lbcum(i) = gamcdf(bounds.lb(i)-p3(i),p6(i),p7(i));
            ubcum(i) = gamcdf(bounds.ub(i)-p3(i),p6(i),p7(i));
          case 1% Beta distribution (TODO: generalized beta distribution)
            lbcum(i) = betainc((bounds.lb(i)-p3(i))./(p4(i)-p3(i)),p6(i),p7(i));
            ubcum(i) = betainc((bounds.ub(i)-p3(i))./(p4(i)-p3(i)),p6(i),p7(i));
          case 4% INV-GAMMA1 distribution
                % TO BE CHECKED
            lbcum(i) = gamcdf(1/(bounds.ub(i)-p3(i))^2,p7(i)/2,2/p6(i));
            ubcum(i) = gamcdf(1/(bounds.lb(i)-p3(i))^2,p7(i)/2,2/p6(i));
          case 6% INV-GAMMA2 distribution
                % TO BE CHECKED
            lbcum(i) = gamcdf(1/(bounds.ub(i)-p3(i)),p7(i)/2,2/p6(i));
            ubcum(i) = gamcdf(1/(bounds.lb(i)-p3(i)),p7(i)/2,2/p6(i));
          case 8
            lbcum(i) = weibcdf(bounds.lb(i)-p3(i),p6(i),p7(i));
            ubcum(i) = weibcdf(bounds.ub(i)-p3(i),p6(i),p7(i));
          otherwise
            % Nothing to do here.
        end
    end
    return
end


for i = 1:npar
    rdraw(:,i) = rdraw(:,i).*(ubcum(i)-lbcum(i))+lbcum(i);
    switch pshape(i)
      case 5% Uniform prior.
        pdraw(:,i) = rdraw(:,i)*(p4(i)-p3(i)) + p3(i);
      case 3% Gaussian prior.
        pdraw(:,i) = norminv(rdraw(:,i),p6(i),p7(i));
      case 2% Gamma prior.
        pdraw(:,i) = gaminv(rdraw(:,i),p6(i),p7(i))+p3(i);
      case 1% Beta distribution (TODO: generalized beta distribution)
        pdraw(:,i) = betainv(rdraw(:,i),p6(i),p7(i))*(p4(i)-p3(i))+p3(i);
<<<<<<< HEAD
      case 4% INV-GAMMA1 distribution 
            % TO BE CHECKED
        pdraw(:,i) =  sqrt(1./gaminv(rdraw(:,i),p7(i)/2,2/p6(i)))+p3(i);
      case 6% INV-GAMMA2 distribution  
=======
      case 4% INV-GAMMA1 distribution
            % TO BE CHECKED
        pdraw(:,i) =  sqrt(1./gaminv(rdraw(:,i),p7(i)/2,2/p6(i)))+p3(i);
      case 6% INV-GAMMA2 distribution
>>>>>>> 57ab3e45
            % TO BE CHECKED
        pdraw(:,i) =  1./gaminv(rdraw(:,i),p7(i)/2,2/p6(i))+p3(i);
      case 8
        pdraw(:,i) =  wblinv(rdraw(:,i),p6(i),p7(i))+p3(i);
      otherwise
        % Nothing to do here.
    end
<<<<<<< HEAD
end

=======
end
>>>>>>> 57ab3e45
<|MERGE_RESOLUTION|>--- conflicted
+++ resolved
@@ -106,17 +106,10 @@
         pdraw(:,i) = gaminv(rdraw(:,i),p6(i),p7(i))+p3(i);
       case 1% Beta distribution (TODO: generalized beta distribution)
         pdraw(:,i) = betainv(rdraw(:,i),p6(i),p7(i))*(p4(i)-p3(i))+p3(i);
-<<<<<<< HEAD
-      case 4% INV-GAMMA1 distribution 
-            % TO BE CHECKED
-        pdraw(:,i) =  sqrt(1./gaminv(rdraw(:,i),p7(i)/2,2/p6(i)))+p3(i);
-      case 6% INV-GAMMA2 distribution  
-=======
       case 4% INV-GAMMA1 distribution
             % TO BE CHECKED
         pdraw(:,i) =  sqrt(1./gaminv(rdraw(:,i),p7(i)/2,2/p6(i)))+p3(i);
       case 6% INV-GAMMA2 distribution
->>>>>>> 57ab3e45
             % TO BE CHECKED
         pdraw(:,i) =  1./gaminv(rdraw(:,i),p7(i)/2,2/p6(i))+p3(i);
       case 8
@@ -124,9 +117,4 @@
       otherwise
         % Nothing to do here.
     end
-<<<<<<< HEAD
-end
-
-=======
-end
->>>>>>> 57ab3e45
+end