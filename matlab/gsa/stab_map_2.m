function indcorr = stab_map_2(x,alpha2, pvalue_crit, fnam, dirname,xparam1,figtitle)
% function stab_map_2(x, alpha2, pvalue, fnam, dirname,xparam1)
%
% Written by Marco Ratto
% Joint Research Centre, The European Commission,
% marco.ratto@ec.europa.eu

% Copyright (C) 2011-2016 European Commission
% Copyright (C) 2011-2017 Dynare Team
% This file is part of Dynare.
%
% Dynare is free software: you can redistribute it and/or modify
% it under the terms of the GNU General Public License as published by
% the Free Software Foundation, either version 3 of the License, or
% (at your option) any later version.
%
% Dynare is distributed in the hope that it will be useful,
% but WITHOUT ANY WARRANTY; without even the implied warranty of
% MERCHANTABILITY or FITNESS FOR A PARTICULAR PURPOSE.  See the
% GNU General Public License for more details.
%
% You should have received a copy of the GNU General Public License
% along with Dynare.  If not, see <http://www.gnu.org/licenses/>.

%global bayestopt_ estim_params_ dr_ options_ ys_ fname_
global bayestopt_ estim_params_ options_ oo_ M_

npar=size(x,2);
nsam=size(x,1);
ishock= npar>estim_params_.np;
nograph = options_.nograph;
<<<<<<< HEAD
if nargin<4,
    fnam='';
end
if nargin<5,
    dirname='';
    nograph=1;
end
if nargin<6,
    xparam1=[];
end
if nargin<7,
=======
if nargin<4
    fnam='';
end
if nargin<5
    dirname='';
    nograph=1;
end
if nargin<6
    xparam1=[];
end
if nargin<7
>>>>>>> 57ab3e45
    figtitle=fnam;
end

ys_ = oo_.dr.ys;
dr_ = oo_.dr;
fname_ = M_.fname;
nshock = estim_params_.nvx;
nshock = nshock + estim_params_.nvn;
nshock = nshock + estim_params_.ncx;
nshock = nshock + estim_params_.ncn;

[c0, pvalue] = corrcoef(x);
c00=tril(c0,-1);
fig_nam_=[fname_,'_',fnam,'_corr_'];
fig_nam_tex_table=strrep([fnam,'_corr'],' ','_');
fig_nam_=strrep(fig_nam_,' ','_');

ifig=0;
j2=0;
if ishock==0
    npar=estim_params_.np;
<<<<<<< HEAD
    if ~isempty(xparam1),
=======
    if ~isempty(xparam1)
>>>>>>> 57ab3e45
        xparam1=xparam1(nshock+1:end);
    end
else
    npar=estim_params_.np+nshock;
end
skipline();
title_string=['Correlation analysis for ',fnam];
title_string_tex=['Correlation analysis for ',strrep(fnam,'_','\\_')];

indcorr = [];
entry_iter=1;
for j=1:npar
    i2=find(abs(c00(:,j))>alpha2);
    if length(i2)>0
        for jx=1:length(i2)
            if pvalue(j,i2(jx))<pvalue_crit
                indcorr = [indcorr; [j i2(jx)]];
                j2=j2+1;
                if ishock
                    if options_.TeX
                        [param_name_temp1, param_name_tex_temp1]= get_the_name(j,options_.TeX,M_,estim_params_,options_);
                        param_name_tex_temp1 = strrep(param_name_tex_temp1,'$','');
                        [param_name_temp2, param_name_tex_temp2]= get_the_name(i2(jx),options_.TeX,M_,estim_params_,options_);
                        param_name_tex_temp2 = strrep(param_name_tex_temp2,'$','');
                        tmp_name=(['[',param_name_temp1,',',param_name_temp2,']']);
                        tmp_name_tex=(['[',param_name_tex_temp1,',',param_name_tex_temp2,']']);
                        name{entry_iter,1}=tmp_name;
                        name_tex{entry_iter,1}=tmp_name_tex;
                    else
                        [param_name_temp1]= get_the_name(j,options_.TeX,M_,estim_params_,options_);
                        [param_name_temp2]= get_the_name(i2(jx),options_.TeX,M_,estim_params_,options_);
                        tmp_name=(['[',param_name_temp1,',',param_name_temp2,']']);
                        name{entry_iter,1}=tmp_name;
                    end
                else
                    if options_.TeX
                        [param_name_temp1, param_name_tex_temp1]= get_the_name(j+nshock,options_.TeX,M_,estim_params_,options_);
                        param_name_tex_temp1 = strrep(param_name_tex_temp1,'$','');
                        [param_name_temp2, param_name_tex_temp2]= get_the_name(i2(jx)+nshock,options_.TeX,M_,estim_params_,options_);
                        param_name_tex_temp2 = strrep(param_name_tex_temp2,'$','');
                        tmp_name=(['[',param_name_temp1,',',param_name_temp2,']']);
                        tmp_name_tex=(['[',param_name_tex_temp1,',',param_name_tex_temp2,']']);
                        name{entry_iter,1}=tmp_name;
                        name_tex{entry_iter,1}=tmp_name_tex;
                    else
                        [param_name_temp1]= get_the_name(j+nshock,options_.TeX,M_,estim_params_,options_);
                        [param_name_temp2]= get_the_name(i2(jx)+nshock,options_.TeX,M_,estim_params_,options_);
                        tmp_name=(['[',param_name_temp1,',',param_name_temp2,']']);
                        name{entry_iter,1}=tmp_name;
                    end
                end
                data_mat(entry_iter,1)=c0(i2(jx),j);
                entry_iter=entry_iter+1;
<<<<<<< HEAD
                
                if ~nograph,
                    if mod(j2,12)==1,
=======

                if ~nograph
                    if mod(j2,12)==1
>>>>>>> 57ab3e45
                        ifig=ifig+1;
                        hh=dyn_figure(options_.nodisplay,'name',[figtitle,' sample bivariate projection ', num2str(ifig)]);
                    end
                    subplot(3,4,j2-(ifig-1)*12)
                    %             bar(c0(i2,j)),
                    %             set(gca,'xticklabel',bayestopt_.name(i2)),
                    %             set(gca,'xtick',[1:length(i2)])
                    %plot(stock_par(ixx(nfilt+1:end,i),j),stock_par(ixx(nfilt+1:end,i),i2(jx)),'.k')
                    %hold on,
                    plot(x(:,j),x(:,i2(jx)),'.')
                    if ~isempty(xparam1)
                        hold on, plot(xparam1(j),xparam1(i2(jx)),'ro')
                    end
                    %             xlabel(deblank(estim_params_.param_names(j,:)),'interpreter','none'),
                    %             ylabel(deblank(estim_params_.param_names(i2(jx),:)),'interpreter','none'),
<<<<<<< HEAD
                    if ishock,
=======
                    if ishock
>>>>>>> 57ab3e45
                        xlabel(bayestopt_.name{j},'interpreter','none'),
                        ylabel(bayestopt_.name{i2(jx)},'interpreter','none'),
                    else
                        xlabel(bayestopt_.name{j+nshock},'interpreter','none'),
                        ylabel(bayestopt_.name{i2(jx)+nshock},'interpreter','none'),
                    end
                    title(['cc = ',num2str(c0(i2(jx),j))])
<<<<<<< HEAD
                    if (mod(j2,12)==0) && j2>0,
=======
                    if (mod(j2,12)==0) && j2>0
>>>>>>> 57ab3e45
                        dyn_saveas(hh,[dirname,filesep,fig_nam_,int2str(ifig)],options_.nodisplay,options_.graph_format);
                        if options_.TeX && any(strcmp('eps',cellstr(options_.graph_format)))
                            fidTeX = fopen([dirname,filesep,fig_nam_,int2str(ifig),'.tex'],'w');
                            fprintf(fidTeX,'%% TeX eps-loader file generated by stab_map_2.m (Dynare).\n');
                            fprintf(fidTeX,['%% ' datestr(now,0) '\n\n']);
                            fprintf(fidTeX,'\\begin{figure}[H]\n');
                            fprintf(fidTeX,'\\centering \n');
                            fprintf(fidTeX,'\\includegraphics[width=0.8\\textwidth]{%s}\n',strrep([dirname,'/',fig_nam_,int2str(ifig)],'\','/'));
                            fprintf(fidTeX,'\\caption{%s.}',[figtitle,' sample bivariate projection ', num2str(ifig)]);
                            fprintf(fidTeX,'\\label{Fig:%s:%u}\n',fig_nam_,ifig);
                            fprintf(fidTeX,'\\end{figure}\n\n');
                            fprintf(fidTeX,'%% End Of TeX file. \n');
                            fclose(fidTeX);
                        end
                    end
                end
            end

        end
    end
    if ~nograph && (j==(npar)) && j2>0 && (mod(j2,12)~=0)
        dyn_saveas(hh,[dirname,filesep,fig_nam_,int2str(ifig)],options_.nodisplay,options_.graph_format);
        if options_.TeX && any(strcmp('eps',cellstr(options_.graph_format)))
            fidTeX = fopen([dirname,filesep,fig_nam_,int2str(ifig),'.tex'],'w');
            fprintf(fidTeX,'%% TeX eps-loader file generated by stab_map_2.m (Dynare).\n');
            fprintf(fidTeX,['%% ' datestr(now,0) '\n\n']);
            fprintf(fidTeX,'\\begin{figure}[H]\n');
            fprintf(fidTeX,'\\centering \n');
            fprintf(fidTeX,'\\includegraphics[width=%2.2f\\textwidth]{%s}\n',options_.figures.textwidth*min((j2-(ifig-1)*12)/3,1),strrep([dirname,'/',fig_nam_,int2str(ifig)],'\','/'));
            fprintf(fidTeX,'\\caption{%s.}',[figtitle,' sample bivariate projection ', num2str(ifig)]);
            fprintf(fidTeX,'\\label{Fig:%s:%u}\n',fig_nam_,ifig);
            fprintf(fidTeX,'\\end{figure}\n\n');
            fprintf(fidTeX,'%% End Of TeX file. \n');
            fclose(fidTeX);
        end
    end
end

if j2==0
    disp(['No correlation term with pvalue <', num2str(pvalue_crit),' and |corr. coef.| >',num2str(alpha2),' found for ',fnam])
else
    headers=strvcat('Parameters','corrcoef');
    dyntable(options_,title_string,headers,char(name),data_mat, 0, 7, 3);
    if options_.TeX
        dyn_latex_table(M_,options_,title_string_tex,fig_nam_tex_table,headers,char(name_tex),data_mat,0,7,3);
    end
end
%close all<|MERGE_RESOLUTION|>--- conflicted
+++ resolved
@@ -29,19 +29,6 @@
 nsam=size(x,1);
 ishock= npar>estim_params_.np;
 nograph = options_.nograph;
-<<<<<<< HEAD
-if nargin<4,
-    fnam='';
-end
-if nargin<5,
-    dirname='';
-    nograph=1;
-end
-if nargin<6,
-    xparam1=[];
-end
-if nargin<7,
-=======
 if nargin<4
     fnam='';
 end
@@ -53,7 +40,6 @@
     xparam1=[];
 end
 if nargin<7
->>>>>>> 57ab3e45
     figtitle=fnam;
 end
 
@@ -75,11 +61,7 @@
 j2=0;
 if ishock==0
     npar=estim_params_.np;
-<<<<<<< HEAD
-    if ~isempty(xparam1),
-=======
     if ~isempty(xparam1)
->>>>>>> 57ab3e45
         xparam1=xparam1(nshock+1:end);
     end
 else
@@ -133,15 +115,9 @@
                 end
                 data_mat(entry_iter,1)=c0(i2(jx),j);
                 entry_iter=entry_iter+1;
-<<<<<<< HEAD
-                
-                if ~nograph,
-                    if mod(j2,12)==1,
-=======
 
                 if ~nograph
                     if mod(j2,12)==1
->>>>>>> 57ab3e45
                         ifig=ifig+1;
                         hh=dyn_figure(options_.nodisplay,'name',[figtitle,' sample bivariate projection ', num2str(ifig)]);
                     end
@@ -157,11 +133,7 @@
                     end
                     %             xlabel(deblank(estim_params_.param_names(j,:)),'interpreter','none'),
                     %             ylabel(deblank(estim_params_.param_names(i2(jx),:)),'interpreter','none'),
-<<<<<<< HEAD
-                    if ishock,
-=======
                     if ishock
->>>>>>> 57ab3e45
                         xlabel(bayestopt_.name{j},'interpreter','none'),
                         ylabel(bayestopt_.name{i2(jx)},'interpreter','none'),
                     else
@@ -169,11 +141,7 @@
                         ylabel(bayestopt_.name{i2(jx)+nshock},'interpreter','none'),
                     end
                     title(['cc = ',num2str(c0(i2(jx),j))])
-<<<<<<< HEAD
-                    if (mod(j2,12)==0) && j2>0,
-=======
                     if (mod(j2,12)==0) && j2>0
->>>>>>> 57ab3e45
                         dyn_saveas(hh,[dirname,filesep,fig_nam_,int2str(ifig)],options_.nodisplay,options_.graph_format);
                         if options_.TeX && any(strcmp('eps',cellstr(options_.graph_format)))
                             fidTeX = fopen([dirname,filesep,fig_nam_,int2str(ifig),'.tex'],'w');
