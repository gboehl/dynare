function  scatter_callback(K, type)
%
% Written by Marco Ratto
% Joint Research Centre, The European Commission,
% marco.ratto@ec.europa.eu
%

% Copyright (C) 2017 European Commission
% Copyright (C) 2017 Dynare Team
%
% This file is part of Dynare.
%
% Dynare is free software: you can redistribute it and/or modify
% it under the terms of the GNU General Public License as published by
% the Free Software Foundation, either version 3 of the License, or
% (at your option) any later version.
%
% Dynare is distributed in the hope that it will be useful,
% but WITHOUT ANY WARRANTY; without even the implied warranty of
% MERCHANTABILITY or FITNESS FOR A PARTICULAR PURPOSE.  See the
% GNU General Public License for more details.
%
% You should have received a copy of the GNU General Public License
% along with Dynare.  If not, see <http://www.gnu.org/licenses/>.

global oo_ M_ options_ bayestopt_ estim_params_

x=get(gcf,'userdata');
r2=x{1};
x=x{2};

xparam1=x(K,:)';

switch type
  case 'save'
    save(['my_params_' int2str(K)],'xparam1')
<<<<<<< HEAD
    
=======

>>>>>>> 57ab3e45
  case 'eval'
    disp('Evaluating smoother ...')
    [oo_, M_]=evaluate_smoother(xparam1,M_.endo_names,M_,oo_,options_,bayestopt_,estim_params_);
    % [rmse, lnam, r2,vv] = plot_fit(obsname{:});
end<|MERGE_RESOLUTION|>--- conflicted
+++ resolved
@@ -34,11 +34,7 @@
 switch type
   case 'save'
     save(['my_params_' int2str(K)],'xparam1')
-<<<<<<< HEAD
-    
-=======
 
->>>>>>> 57ab3e45
   case 'eval'
     disp('Evaluating smoother ...')
     [oo_, M_]=evaluate_smoother(xparam1,M_.endo_names,M_,oo_,options_,bayestopt_,estim_params_);
