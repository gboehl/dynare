--- conflicted
+++ resolved
@@ -34,11 +34,7 @@
     return
 end
 
-<<<<<<< HEAD
-for j=1:size(x,2);
-=======
 for j=1:size(x,2)
->>>>>>> 57ab3e45
     meany(j)=mean(x(find(~isnan(x(:,j))),j));
     stdy(j)=std(x(find(~isnan(x(:,j))),j));
     y(:,j)=(x(:,j)-meany(j))./stdy(j);
