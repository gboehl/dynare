--- conflicted
+++ resolved
@@ -28,11 +28,7 @@
 % along with Dynare.  If not, see <http://www.gnu.org/licenses/>.
 
 [nr, nc] = size(y);
-<<<<<<< HEAD
-for j=1:nc,
-=======
 for j=1:nc
->>>>>>> 57ab3e45
     [dum, is]=sort(y(:,j));
     yr(is,j)=[1:nr]'./nr;
 end