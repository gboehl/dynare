--- conflicted
+++ resolved
@@ -2,11 +2,7 @@
 %
 % Written by Marco Ratto
 % Joint Research Centre, The European Commission,
-<<<<<<< HEAD
-% marco.ratto@ec.europa.eu 
-=======
 % marco.ratto@ec.europa.eu
->>>>>>> 57ab3e45
 
 % Copyright (C) 2014-2016 European Commission
 % Copyright (C) 2014-2017 Dynare Team
@@ -53,11 +49,7 @@
 nflag = 0;
 if nargin >=3
     nflag = 1;
-<<<<<<< HEAD
-end;
-=======
 end
->>>>>>> 57ab3e45
 
 if nargin<4 || isempty(plotsymbol)
     if n*p<100, plotsymbol = 'o';
@@ -68,25 +60,6 @@
 if nargin<5
     fnam='';
 end
-<<<<<<< HEAD
-if nargin<6,
-    dirname='';
-    nograph=1;
-else
-    nograph=0;    
-end
-if nargin<7,
-    figtitle=fnam;
-end
-if nargin<8,
-    xparam1=[];
-end
-if nargin<10,
-    beha_name = 'BEHAVIOUR';
-    non_beha_name = 'NON-BEHAVIOUR';
-end
-if nargin==10,
-=======
 if nargin<6
     dirname='';
     nograph=1;
@@ -104,29 +77,20 @@
     non_beha_name = 'NON-BEHAVIOUR';
 end
 if nargin==10
->>>>>>> 57ab3e45
     non_beha_name = ['NON-' beha_name];
 end
 
 figtitle_tex=strrep(figtitle,'_','\_');
 
 fig_nam_=[fnam];
-<<<<<<< HEAD
-if ~nograph,
-=======
 if ~nograph
->>>>>>> 57ab3e45
     hh=dyn_figure(DynareOptions.nodisplay,'name',figtitle);
 end
 
 bf = 0.1;
 ffs = 0.05/(p-1);
 ffl = (1-2*bf-0.05)/p;
-<<<<<<< HEAD
-if p>1,
-=======
 if p>1
->>>>>>> 57ab3e45
     fL = linspace(bf,1-bf+ffs,p+1);
 else
     fL = bf;
@@ -165,11 +129,7 @@
             end
             hold off;
             %             axis([-0.1 1.1 -0.1 1.1])
-<<<<<<< HEAD
-            if i<p,
-=======
             if i<p
->>>>>>> 57ab3e45
                 set(gca,'YTickLabel',[],'YTick',[]);
             else
                 set(gca,'yaxislocation','right');
@@ -180,22 +140,14 @@
         end
         if nflag == 1
             set(gca,'fontsize',9);
-<<<<<<< HEAD
-        end;
-=======
         end
->>>>>>> 57ab3e45
         if i==1
             if nflag == 1
                 ylabel(vnames(j,:),'Rotation',45,'interpreter','none', ...
                        'HorizontalAlignment','right','VerticalAlignment','middle');
             else
                 ylabel([num2str(j),' '],'Rotation',90)
-<<<<<<< HEAD
-            end;
-=======
             end
->>>>>>> 57ab3e45
         end
         if j==1
             if nflag == 1
@@ -203,11 +155,7 @@
                       'HorizontalAlignment','left','VerticalAlignment','bottom')
             else
                 title(num2str(i))
-<<<<<<< HEAD
-            end;
-=======
             end
->>>>>>> 57ab3e45
         end
         drawnow
     end
@@ -217,11 +165,7 @@
     annotation('textbox', [0.55,0,0.35,0.05],'String', non_beha_name,'Color','Red','horizontalalignment','center','interpreter','none');
 end
 
-<<<<<<< HEAD
-if ~nograph,
-=======
 if ~nograph
->>>>>>> 57ab3e45
     dyn_saveas(hh,[dirname,filesep,fig_nam_],DynareOptions.nodisplay,DynareOptions.graph_format);
     if DynareOptions.TeX && any(strcmp('eps',cellstr(DynareOptions.graph_format)))
         fidTeX = fopen([dirname,'/',fig_nam_ '.tex'],'w');
