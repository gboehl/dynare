--- conflicted
+++ resolved
@@ -39,11 +39,7 @@
 nliv = options_gsa_.morris_nliv;
 
 pnames = M_.param_names(estim_params_.param_vals(:,1),:);
-<<<<<<< HEAD
-if nargin==0,
-=======
 if nargin==0
->>>>>>> 57ab3e45
     dirname='';
 end
 
@@ -57,11 +53,7 @@
 nsok = length(find(M_.lead_lag_incidence(M_.maximum_lag,:)));
 
 js=0;
-<<<<<<< HEAD
-for j=1:size(anamendo,1),
-=======
 for j=1:size(anamendo,1)
->>>>>>> 57ab3e45
     namendo=deblank(anamendo(j,:));
     iendo=strmatch(namendo,M_.endo_names(oo_.dr.order_var,:),'exact');
 
@@ -71,17 +63,10 @@
         namexo=deblank(anamexo(jx,:));
         iexo=strmatch(namexo,M_.exo_names,'exact');
 
-<<<<<<< HEAD
-        if ~isempty(iexo),
-            y0=teff(T(iendo,iexo+nspred,:),kn,istable);
-            if ~isempty(y0),
-                if mod(iplo,9)==0,
-=======
         if ~isempty(iexo)
             y0=teff(T(iendo,iexo+nspred,:),kn,istable);
             if ~isempty(y0)
                 if mod(iplo,9)==0
->>>>>>> 57ab3e45
                     ifig=ifig+1;
                     hh=dyn_figure(options_.nodisplay,'name',[namendo,' vs. shocks ',int2str(ifig)]);
                     iplo=0;
@@ -97,19 +82,11 @@
                 %set(gca,'xticklabel',pnames(iso(1:min(np,10)),:),'fontsize',8)
                 set(gca,'xticklabel',' ','fontsize',10)
                 set(gca,'xlim',[0.5 10.5])
-<<<<<<< HEAD
-                for ip=1:min(np,10),
-                    text(ip,-0.02,deblank(pnames(iso(ip),:)),'rotation',90,'HorizontalAlignment','right','interpreter','none')
-                end
-                title([namendo,' vs. ',namexo],'interpreter','none')
-                if iplo==9,
-=======
                 for ip=1:min(np,10)
                     text(ip,-0.02,deblank(pnames(iso(ip),:)),'rotation',90,'HorizontalAlignment','right','interpreter','none')
                 end
                 title([namendo,' vs. ',namexo],'interpreter','none')
                 if iplo==9
->>>>>>> 57ab3e45
                     dyn_saveas(hh,[dirname,'/',M_.fname,'_', namendo,'_vs_shock_',num2str(ifig)],options_.nodisplay,options_.graph_format);
                     create_TeX_loader(options_,[dirname,'/',M_.fname,'_', namendo,'_vs_shock_',num2str(ifig)],ifig,[namendo,' vs. shocks ',int2str(ifig)],[namendo,'_vs_shock'],1)
                 end
@@ -117,11 +94,7 @@
             end
         end
     end
-<<<<<<< HEAD
-    if iplo<9 && iplo>0 && ifig,
-=======
     if iplo<9 && iplo>0 && ifig
->>>>>>> 57ab3e45
         dyn_saveas(hh,[dirname,'/',M_.fname,'_', namendo,'_vs_shocks_',num2str(ifig)],options_.nodisplay,options_.graph_format);
         create_TeX_loader(options_,[dirname,'/',M_.fname,'_', namendo,'_vs_shock_',num2str(ifig)],ifig,[namendo,' vs. shocks ',int2str(ifig)],[namendo,'_vs_shock'],options_.figures.textwidth*min(iplo/3))
     end
@@ -132,17 +105,10 @@
         namlagendo=deblank(anamlagendo(je,:));
         ilagendo=strmatch(namlagendo,M_.endo_names(oo_.dr.order_var(M_.nstatic+1:M_.nstatic+nsok),:),'exact');
 
-<<<<<<< HEAD
-        if ~isempty(ilagendo),
-            y0=teff(T(iendo,ilagendo,:),kn,istable);
-            if ~isempty(y0),
-                if mod(iplo,9)==0,
-=======
         if ~isempty(ilagendo)
             y0=teff(T(iendo,ilagendo,:),kn,istable);
             if ~isempty(y0)
                 if mod(iplo,9)==0
->>>>>>> 57ab3e45
                     ifig=ifig+1;
                     hh=dyn_figure(options_.nodisplay,'name',[namendo,' vs. lagged endogenous ',int2str(ifig)]);
                     iplo=0;
@@ -158,31 +124,19 @@
                 %set(gca,'xticklabel',pnames(iso(1:min(np,10)),:),'fontsize',8)
                 set(gca,'xticklabel',' ','fontsize',10)
                 set(gca,'xlim',[0.5 10.5])
-<<<<<<< HEAD
-                for ip=1:min(np,10),
-=======
                 for ip=1:min(np,10)
->>>>>>> 57ab3e45
                     text(ip,-0.02,deblank(pnames(iso(ip),:)),'rotation',90,'HorizontalAlignment','right','interpreter','none')
                 end
 
                 title([namendo,' vs. ',namlagendo,'(-1)'],'interpreter','none')
-<<<<<<< HEAD
-                if iplo==9,
-=======
                 if iplo==9
->>>>>>> 57ab3e45
                     dyn_saveas(hh,[dirname,'/',M_.fname,'_', namendo,'_vs_lags_',num2str(ifig)],options_.nodisplay,options_.graph_format);
                     create_TeX_loader(options_,[dirname,'/',M_.fname,'_', namendo,'_vs_lags_',num2str(ifig)],ifig,[namendo,' vs. lagged endogenous ',int2str(ifig)],[namendo,'_vs_lags'],1)
                 end
             end
         end
     end
-<<<<<<< HEAD
-    if iplo<9 && iplo>0 && ifig,
-=======
     if iplo<9 && iplo>0 && ifig
->>>>>>> 57ab3e45
         dyn_saveas(hh,[dirname,'/',M_.fname,'_', namendo,'_vs_lags_',num2str(ifig)],options_.nodisplay,options_.graph_format);
         create_TeX_loader(options_,[dirname,'/',M_.fname,'_', namendo,'_vs_lags_',num2str(ifig)],ifig,[namendo,' vs. lagged endogenous ',int2str(ifig)],[namendo,'_vs_lags'],options_.figures.textwidth*min(iplo/3))
     end
@@ -196,11 +150,7 @@
 set(gca,'xlim',[0.5 np+0.5])
 set(gca,'ylim',[0 1])
 set(gca,'position',[0.13 0.2 0.775 0.7])
-<<<<<<< HEAD
-for ip=1:np,
-=======
 for ip=1:np
->>>>>>> 57ab3e45
     text(ip,-0.02,deblank(pnames(ip,:)),'rotation',90,'HorizontalAlignment','right','interpreter','none')
 end
 xlabel(' ')
