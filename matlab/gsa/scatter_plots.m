--- conflicted
+++ resolved
@@ -55,30 +55,17 @@
 if nargin<5 || isempty(fnam)
     fnam='scatter_plot';
 end
-<<<<<<< HEAD
-if nargin<6 || isempty(dirname),
-=======
 if nargin<6 || isempty(dirname)
->>>>>>> 57ab3e45
     dirname='';
     nograph=1;
     DynareOptions.nodisplay=0;
 else
-<<<<<<< HEAD
-    nograph=0;    
-end
-if nargin<7 || isempty(figtitle),
-    figtitle=fnam;
-end
-if nargin<8,
-=======
     nograph=0;
 end
 if nargin<7 || isempty(figtitle)
     figtitle=fnam;
 end
 if nargin<8
->>>>>>> 57ab3e45
     xparam1=[];
 end
 
