function global_initialization()
%function global_initialization()
% initializes global variables and options for DYNARE
%
% INPUTS
%    none
%
% OUTPUTS
%    none
%
% SPECIAL REQUIREMENTS
%    none

% Copyright (C) 2003-2018 Dynare Team
%
% This file is part of Dynare.
%
% Dynare is free software: you can redistribute it and/or modify
% it under the terms of the GNU General Public License as published by
% the Free Software Foundation, either version 3 of the License, or
% (at your option) any later version.
%
% Dynare is distributed in the hope that it will be useful,
% but WITHOUT ANY WARRANTY; without even the implied warranty of
% MERCHANTABILITY or FITNESS FOR A PARTICULAR PURPOSE.  See the
% GNU General Public License for more details.
%
% You should have received a copy of the GNU General Public License
% along with Dynare.  If not, see <http://www.gnu.org/licenses/>.

global oo_ M_ options_ estim_params_ bayestopt_ estimation_info ex0_ ys0_ dataset_ dataset_info
estim_params_ = [];
bayestopt_ = [];
dataset_=[];
dataset_info=[];

M_.dname = M_.fname;
M_.bvar = [];

estimation_info.empty_prior = struct(...
    'domain', [], 'interval', [], 'mean', [], ...
    'median', [], 'mode', [], 'shape', [], ...
    'shift', [], 'stdev', [], 'truncate', [], 'variance', []);
estimation_info.empty_options = struct(...
    'bounds',[], 'init', [], 'jscale', []);
estimation_info.subsamples.range = struct('date1', [], 'date2', []);
estimation_info.parameter.prior = estimation_info.empty_prior;
estimation_info.parameter.subsample_prior = estimation_info.empty_prior;
estimation_info.parameter.options = estimation_info.empty_options;
estimation_info.parameter.subsample_options = estimation_info.empty_options;
estimation_info.structural_innovation.prior = estimation_info.empty_prior;
estimation_info.structural_innovation.subsample_prior = estimation_info.empty_prior;
estimation_info.structural_innovation.options = estimation_info.empty_options;
estimation_info.structural_innovation.subsample_options = estimation_info.empty_options;
estimation_info.structural_innovation_corr.prior = estimation_info.empty_prior;
estimation_info.structural_innovation_corr.subsample_prior = estimation_info.empty_prior;
estimation_info.structural_innovation_corr.options = estimation_info.empty_options;
estimation_info.structural_innovation_corr.subsample_options = estimation_info.empty_options;
estimation_info.measurement_error.prior = estimation_info.empty_prior;
estimation_info.measurement_error.subsample_prior = estimation_info.empty_prior;
estimation_info.measurement_error.options = estimation_info.empty_options;
estimation_info.measurement_error.subsample_options = estimation_info.empty_options;
estimation_info.measurement_error_corr.prior = estimation_info.empty_prior;
estimation_info.measurement_error_corr.subsample_prior = estimation_info.empty_prior;
estimation_info.measurement_error_corr.options = estimation_info.empty_options;
estimation_info.measurement_error_corr.subsample_options = estimation_info.empty_options;
estimation_info.subsamples_index = {};
estimation_info.subsamples.range_index = {};
estimation_info.parameter_prior_index = {};
estimation_info.parameter_options_index = {};
estimation_info.parameter.range_index = {};
estimation_info.measurement_error_prior_index = {};
estimation_info.measurement_error_options_index = {};
estimation_info.measurement_error.range_index = {};
estimation_info.structural_innovation_prior_index = {};
estimation_info.structural_innovation_options_index = {};
estimation_info.structural_innovation.range_index = {};
estimation_info.measurement_error_corr_prior_index = {};
estimation_info.measurement_error_corr_options_index = {};
estimation_info.measurement_error_corr.range_index = {};
estimation_info.structural_innovation_corr_prior_index = {};
estimation_info.structural_innovation_corr_options_index = {};
estimation_info.structural_innovation_corr.range_index = {};
estimation_info.joint_parameter_prior_index = {};
estimation_info.joint_parameter = {'index','domain','interval','mean','median','mode','shape','shift','stdev','truncate','variance'};

oo_.exo_simul = [];
oo_.endo_simul = [];
ys0_ = [];
ex0_ = [];
oo_.dr = [];
oo_.exo_steady_state = [];
oo_.exo_det_steady_state = [];
oo_.exo_det_simul = [];

oo_.gui.ran_estimation = false;
oo_.gui.ran_stoch_simul = false;
oo_.gui.ran_calib_smoother = false;
oo_.gui.ran_perfect_foresight = false;
oo_.gui.ran_shock_decomposition = false;
oo_.gui.ran_realtime_shock_decomposition = false;

M_.params = [];
M_.endo_histval = [];
M_.exo_histval = [];
M_.exo_det_histval = [];
M_.Correlation_matrix = [];
M_.Correlation_matrix_ME = [];
M_.parameter_used_with_lead_lag = false;

M_.xref1.param = {};
M_.xref1.endo = {};
M_.xref1.exo = {};
M_.xref1.exo_det = {};

M_.xref2.param = {};
M_.xref2.endo = {};
M_.xref2.exo = {};
M_.xref2.exo_det = {};

M_.osr.param_names={};
M_.osr.param_indices=[];
M_.osr.param_bounds=[];
M_.osr.variable_weights=[];
M_.osr.variable_indices =[];

<<<<<<< HEAD
=======
M_.instr_id=[];

>>>>>>> 0cc163a8
% Set default options_ but keep global_init_file field if defined in the driver.
if isstruct(options_) && isfield(options_, 'global_init_file')
    global_init_file = options_.global_init_file;
    options_ = default_option_values(M_);
    options_.global_init_file = global_init_file;
else
    options_ = default_option_values(M_);
end

% initialize persistent variables in priordens()
priordens([],[],[],[],[],[],1);
% initialize persistent variables in dyn_first_order_solver()
dyn_first_order_solver();

% Set dynare random generator and seed.
set_dynare_seed('default');


% Create directories
[~,~]=mkdir(M_.fname);
[~,~]=mkdir([M_.fname filesep 'Output']);

% Load user configuration file.
if isfield(options_, 'global_init_file')
<<<<<<< HEAD
    run(options_.global_init_file);
end

end
=======
    if isfile(options_.global_init_file)
        try
            run(options_.global_init_file);
        catch
            error('Cannot evaluate global initialization file (%s)', options_.global_init_file)
        end
    else
        error('Cannot find global initialization file (%s).', options_.global_init_file)
    end
end
>>>>>>> 0cc163a8
<|MERGE_RESOLUTION|>--- conflicted
+++ resolved
@@ -124,11 +124,8 @@
 M_.osr.variable_weights=[];
 M_.osr.variable_indices =[];
 
-<<<<<<< HEAD
-=======
 M_.instr_id=[];
 
->>>>>>> 0cc163a8
 % Set default options_ but keep global_init_file field if defined in the driver.
 if isstruct(options_) && isfield(options_, 'global_init_file')
     global_init_file = options_.global_init_file;
@@ -153,12 +150,6 @@
 
 % Load user configuration file.
 if isfield(options_, 'global_init_file')
-<<<<<<< HEAD
-    run(options_.global_init_file);
-end
-
-end
-=======
     if isfile(options_.global_init_file)
         try
             run(options_.global_init_file);
@@ -169,4 +160,5 @@
         error('Cannot find global initialization file (%s).', options_.global_init_file)
     end
 end
->>>>>>> 0cc163a8
+
+end
