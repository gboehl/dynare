function [alphahat,epsilonhat,etahat,a,P,aK,PK,decomp,V] = missing_DiffuseKalmanSmootherH3_Z(T,Z,R,Q,H,Pinf1,Pstar1,Y,pp,mm,smpl,data_index,nk,kalman_tol,diffuse_kalman_tol,decomp_flag,state_uncertainty_flag)
% function [alphahat,epsilonhat,etahat,a1,P,aK,PK,d,decomp] = missing_DiffuseKalmanSmootherH3_Z(T,Z,R,Q,H,Pinf1,Pstar1,Y,pp,mm,smpl,data_index,nk,kalman_tol,decomp_flag,state_uncertainty_flag)
% Computes the diffuse kalman smoother in the case of a singular var-cov matrix.
% Univariate treatment of multivariate time series.
%
% INPUTS
%    T:        mm*mm matrix     state transition matrix
%    Z:        pp*mm matrix     selector matrix for observables in augmented state vector
%    R:        mm*rr matrix     second matrix of the state equation relating the structural innovations to the state variables
%    Q:        rr*rr matrix     covariance matrix of structural errors
%    H:        pp*1             vector of variance of measurement errors
%    Pinf1:    mm*mm diagonal matrix with with q ones and m-q zeros
%    Pstar1:   mm*mm variance-covariance matrix with stationary variables
%    Y:        pp*1 vector
%    pp:       number of observed variables
%    mm:       number of state variables
%    smpl:     sample size
%    data_index                   [cell]      1*smpl cell of column vectors of indices.
%    nk        number of forecasting periods
%    kalman_tol   tolerance for zero divider
%    diffuse_kalman_tol   tolerance for zero divider
%    decomp_flag  if true, compute filter decomposition
%    state_uncertainty_flag     if true, compute uncertainty about smoothed
%                               state estimate
%
% OUTPUTS
%    alphahat: smoothed state variables (a_{t|T})
%    epsilonhat: measurement errors
%    etahat:   smoothed shocks
%    a:        matrix of updated variables (a_{t|t})
%    aK:       3D array of k step ahead filtered state variables (a_{t+k|t})
%              (meaningless for periods 1:d)
%    P:        3D array of one-step ahead forecast error variance
%              matrices
%    PK:       4D array of k-step ahead forecast error variance
%              matrices (meaningless for periods 1:d)
%    decomp:   decomposition of the effect of shocks on filtered values
%    V:        3D array of state uncertainty matrices
%
% Notes:
%   Outputs are stored in decision-rule order, i.e. to get variables in order of declaration
%   as in M_.endo_names, ones needs code along the lines of:
%   variables_declaration_order(dr.order_var,:) = alphahat
%
% Algorithm:
%
%   Uses the univariate filter as described in Durbin/Koopman (2012): "Time
%   Series Analysis by State Space Methods", Oxford University Press,
%   Second Edition, Ch. 6.4 + 7.2.5
%   and
%   Koopman/Durbin (2000): "Fast Filtering and Smoothing for Multivariatze State Space
%   Models", in Journal of Time Series Analysis, vol. 21(3), pp. 281-296.
%
% SPECIAL REQUIREMENTS
%   See "Filtering and Smoothing of State Vector for Diffuse State Space
%   Models", S.J. Koopman and J. Durbin (2003), in Journal of Time Series
%   Analysis, vol. 24(1), pp. 85-98.

% Copyright (C) 2004-2017 Dynare Team
%
% This file is part of Dynare.
%
% Dynare is free software: you can redistribute it and/or modify
% it under the terms of the GNU General Public License as published by
% the Free Software Foundation, either version 3 of the License, or
% (at your option) any later version.
%
% Dynare is distributed in the hope that it will be useful,
% but WITHOUT ANY WARRANTY; without even the implied warranty of
% MERCHANTABILITY or FITNESS FOR A PARTICULAR PURPOSE.  See the
% GNU General Public License for more details.
%
% You should have received a copy of the GNU General Public License
% along with Dynare.  If not, see <http://www.gnu.org/licenses/>.

% Modified by M. Ratto
% New output argument aK: 1-step to nk-stpe ahed predictions)
% New input argument nk: max order of predictions in aK


if size(H,2)>1
    error('missing_DiffuseKalmanSmootherH3_Z:: H is not a vector. This must not happens')
end

d = 0;
decomp = [];
spinf           = size(Pinf1);
spstar          = size(Pstar1);
v               = zeros(pp,smpl);
a               = zeros(mm,smpl);
a1              = zeros(mm,smpl+1);
aK              = zeros(nk,mm,smpl+nk);

Fstar           = zeros(pp,smpl);
Finf            = zeros(pp,smpl);
Fi              = zeros(pp,smpl);
Ki              = zeros(mm,pp,smpl);
Kstar           = zeros(mm,pp,smpl);
Kinf            = zeros(spstar(1),pp,smpl);
P               = zeros(mm,mm,smpl+1);
P1              = P;
PK              = zeros(nk,mm,mm,smpl+nk);
Pstar           = zeros(spstar(1),spstar(2),smpl);
Pstar(:,:,1)    = Pstar1;
Pinf            = zeros(spinf(1),spinf(2),smpl);
Pinf(:,:,1)     = Pinf1;
Pstar1          = Pstar;
Pinf1           = Pinf;
rr              = size(Q,1); % number of structural shocks
QQ              = R*Q*transpose(R);
QRt             = Q*transpose(R);
alphahat        = zeros(mm,smpl);
etahat          = zeros(rr,smpl);
epsilonhat      = zeros(rr,smpl);
r               = zeros(mm,smpl);
if state_uncertainty_flag
    V               = zeros(mm,mm,smpl);
    N               = zeros(mm,mm,smpl);
else
    V=[];
end

t = 0;
icc=0;
if ~isempty(Pinf(:,:,1))
    newRank = rank(Z*Pinf(:,:,1)*Z',diffuse_kalman_tol);
else
    newRank = rank(Pinf(:,:,1),diffuse_kalman_tol);
end
while newRank && t < smpl
    t = t+1;
    a(:,t) = a1(:,t);
    Pstar1(:,:,t) = Pstar(:,:,t);
    Pinf1(:,:,t) = Pinf(:,:,t);
    di = data_index{t}';
    for i=di
        Zi = Z(i,:);
        v(i,t)      = Y(i,t)-Zi*a(:,t);                                     % nu_{t,i} in 6.13 in DK (2012)
        Fstar(i,t)  = Zi*Pstar(:,:,t)*Zi' +H(i);                            % F_{*,t} in 5.7 in DK (2012), relies on H being diagonal
        Finf(i,t)   = Zi*Pinf(:,:,t)*Zi';                                   % F_{\infty,t} in 5.7 in DK (2012)
        Kstar(:,i,t) = Pstar(:,:,t)*Zi';                                    % KD (2000), eq. (15)
        if Finf(i,t) > diffuse_kalman_tol && newRank                        % F_{\infty,t,i} = 0, use upper part of bracket on p. 175 DK (2012) for w_{t,i}
            icc=icc+1;
            Kinf(:,i,t)       = Pinf(:,:,t)*Zi';                            % KD (2000), eq. (15)
            Kinf_Finf         = Kinf(:,i,t)/Finf(i,t);
            a(:,t)            = a(:,t) + Kinf_Finf*v(i,t);                  % KD (2000), eq. (16)
            Pstar(:,:,t)      = Pstar(:,:,t) + ...
                Kinf(:,i,t)*Kinf_Finf'*(Fstar(i,t)/Finf(i,t)) - ...
                Kstar(:,i,t)*Kinf_Finf' - ...
                Kinf_Finf*Kstar(:,i,t)';                                    % KD (2000), eq. (16)
            Pinf(:,:,t)       = Pinf(:,:,t) - Kinf(:,i,t)*Kinf(:,i,t)'/Finf(i,t); % KD (2000), eq. (16)
        elseif Fstar(i,t) > kalman_tol
            a(:,t)            = a(:,t) + Kstar(:,i,t)*v(i,t)/Fstar(i,t);    % KD (2000), eq. (17)
            Pstar(:,:,t)      = Pstar(:,:,t) - Kstar(:,i,t)*Kstar(:,i,t)'/Fstar(i,t);   % KD (2000), eq. (17)
                                                                                        % Pinf is passed through unaltered, see eq. (17) of
                                                                                        % Koopman/Durbin (2000)
        else
            % do nothing as a_{t,i+1}=a_{t,i} and P_{t,i+1}=P_{t,i}, see
            % p. 157, DK (2012)
        end
    end
    if newRank
        if ~isempty(Pinf(:,:,t))
            oldRank = rank(Z*Pinf(:,:,t)*Z',diffuse_kalman_tol);
        else
            oldRank = rank(Pinf(:,:,t),diffuse_kalman_tol);
        end
    else
        oldRank = 0;
    end
    a1(:,t+1) = T*a(:,t);
    aK(1,:,t+1) = a1(:,t+1);
    for jnk=2:nk
        aK(jnk,:,t+jnk) = T*dynare_squeeze(aK(jnk-1,:,t+jnk-1));
    end
    Pstar(:,:,t+1) = T*Pstar(:,:,t)*T'+ QQ;
    Pinf(:,:,t+1) = T*Pinf(:,:,t)*T';
    if newRank
        if ~isempty(Pinf(:,:,t+1))
            newRank = rank(Z*Pinf(:,:,t+1)*Z',diffuse_kalman_tol);
        else
            newRank = rank(Pinf(:,:,t+1),diffuse_kalman_tol);
        end
    end
    if oldRank ~= newRank
        disp('univariate_diffuse_kalman_filter:: T does influence the rank of Pinf!')
    end
end


d = t;
P(:,:,d+1) = Pstar(:,:,d+1);
Fstar = Fstar(:,1:d);
Finf = Finf(:,1:d);
Kstar = Kstar(:,:,1:d);
Pstar = Pstar(:,:,1:d);
Pinf  = Pinf(:,:,1:d);
Pstar1 = Pstar1(:,:,1:d);
Pinf1  = Pinf1(:,:,1:d);
notsteady = 1;
while notsteady && t<smpl
    t = t+1;
    a(:,t) = a1(:,t);
    P1(:,:,t) = P(:,:,t);
    di = data_index{t}';
    for i=di
        Zi = Z(i,:);
        v(i,t)  = Y(i,t) - Zi*a(:,t);                                       % nu_{t,i} in 6.13 in DK (2012)
        Fi(i,t) = Zi*P(:,:,t)*Zi' + H(i);                                   % F_{t,i} in 6.13 in DK (2012), relies on H being diagonal
        Ki(:,i,t) = P(:,:,t)*Zi';                                           % K_{t,i}*F_(i,t) in 6.13 in DK (2012)
        if Fi(i,t) > kalman_tol
            a(:,t) = a(:,t) + Ki(:,i,t)*v(i,t)/Fi(i,t);                     %filtering according to (6.13) in DK (2012)
            P(:,:,t) = P(:,:,t) - Ki(:,i,t)*Ki(:,i,t)'/Fi(i,t);             %filtering according to (6.13) in DK (2012)
        else
            % do nothing as a_{t,i+1}=a_{t,i} and P_{t,i+1}=P_{t,i}, see
            % p. 157, DK (2012)
        end
    end
    a1(:,t+1) = T*a(:,t);                                                   %transition according to (6.14) in DK (2012)
    Pf          = P(:,:,t);
    aK(1,:,t+1) = a1(:,t+1);
    for jnk=1:nk
        Pf = T*Pf*T' + QQ;
        PK(jnk,:,:,t+jnk) = Pf;
        if jnk>1
            aK(jnk,:,t+jnk) = T*dynare_squeeze(aK(jnk-1,:,t+jnk-1));
        end
    end
<<<<<<< HEAD
    P(:,:,t+1) = T*P(:,:,t)*T' + QQ;                                        %transition according to (6.14) in DK (2012) 
=======
    P(:,:,t+1) = T*P(:,:,t)*T' + QQ;                                        %transition according to (6.14) in DK (2012)
>>>>>>> 57ab3e45
                                                                            %  notsteady   = ~(max(max(abs(P(:,:,t+1)-P(:,:,t))))<kalman_tol);
end
% $$$ P_s=tril(P(:,:,t))+tril(P(:,:,t),-1)';
% $$$ P1_s=tril(P1(:,:,t))+tril(P1(:,:,t),-1)';
% $$$ Fi_s = Fi(:,t);
% $$$ Ki_s = Ki(:,:,t);
% $$$ L_s  =Li(:,:,:,t);
% $$$ if t<smpl
% $$$   P  = cat(3,P(:,:,1:t),repmat(P_s,[1 1 smpl-t]));
% $$$   P1  = cat(3,P1(:,:,1:t),repmat(P1_s,[1 1 smpl-t]));
% $$$   Fi = cat(2,Fi(:,1:t),repmat(Fi_s,[1 1 smpl-t]));
% $$$   Li  = cat(4,Li(:,:,:,1:t),repmat(L_s,[1 1 smpl-t]));
% $$$   Ki  = cat(3,Ki(:,:,1:t),repmat(Ki_s,[1 1 smpl-t]));
% $$$ end
% $$$ while t<smpl
% $$$   t=t+1;
% $$$   a(:,t) = a1(:,t);
% $$$   di = data_index{t}';
% $$$   for i=di
% $$$     Zi = Z(i,:);
% $$$     v(i,t)      = Y(i,t) - Zi*a(:,t);
% $$$     if Fi_s(i) > kalman_tol
% $$$       a(:,t) = a(:,t) + Ki_s(:,i)*v(i,t)/Fi_s(i);
% $$$     end
% $$$   end
% $$$   a1(:,t+1) = T*a(:,t);
% $$$   Pf          = P(:,:,t);
% $$$   for jnk=1:nk,
% $$$       Pf = T*Pf*T' + QQ;
% $$$       aK(jnk,:,t+jnk) = T^jnk*a(:,t);
% $$$       PK(jnk,:,:,t+jnk) = Pf;
% $$$   end
% $$$ end

%% do backward pass
ri=zeros(mm,1);
if state_uncertainty_flag
    Ni=zeros(mm,mm);
end
t = smpl+1;
while t > d+1
    t = t-1;
    di = flipud(data_index{t})';
    for i = di
        if Fi(i,t) > kalman_tol
            Li = eye(mm)-Ki(:,i,t)*Z(i,:)/Fi(i,t);
            ri = Z(i,:)'/Fi(i,t)*v(i,t)+Li'*ri;                             % DK (2012), 6.15, equation for r_{t,i-1}
            if state_uncertainty_flag
                Ni = Z(i,:)'/Fi(i,t)*Z(i,:)+Li'*Ni*Li;                      % KD (2000), eq. (23)
            end
        end
    end
    r(:,t) = ri;                                                            % DK (2012), below 6.15, r_{t-1}=r_{t,0}
    alphahat(:,t) = a1(:,t) + P1(:,:,t)*r(:,t);
    etahat(:,t) = QRt*r(:,t);
    ri = T'*ri;                                                             % KD (2003), eq. (23), equation for r_{t-1,p_{t-1}}
    if state_uncertainty_flag
        N(:,:,t) = Ni;                                                          % DK (2012), below 6.15, N_{t-1}=N_{t,0}
        V(:,:,t) = P1(:,:,t)-P1(:,:,t)*N(:,:,t)*P1(:,:,t);                      % KD (2000), eq. (7) with N_{t-1} stored in N(:,:,t)
        Ni = T'*Ni*T;                                                           % KD (2000), eq. (23), equation for N_{t-1,p_{t-1}}
    end
end
if d
    r0 = zeros(mm,d);
    r0(:,d) = ri;
    r1 = zeros(mm,d);
    if state_uncertainty_flag
        %N_0 at (d+1) is N(d+1), so we can use N for continuing and storing N_0-recursion
        N_0=zeros(mm,mm,d);   %set N_1_{d}=0, below  KD (2000), eq. (24)
        N_0(:,:,d) = Ni;
        N_1=zeros(mm,mm,d);   %set N_1_{d}=0, below  KD (2000), eq. (24)
        N_2=zeros(mm,mm,d);   %set N_2_{d}=0, below  KD (2000), eq. (24)
    end
    for t = d:-1:1
        di = flipud(data_index{t})';
        for i = di
            if Finf(i,t) > diffuse_kalman_tol
                % recursions need to be from highest to lowest term in order to not
                % overwrite lower terms still needed in this step
                Linf    = eye(mm) - Kinf(:,i,t)*Z(i,:)/Finf(i,t);
                L0      = (Kinf(:,i,t)*(Fstar(i,t)/Finf(i,t))-Kstar(:,i,t))*Z(i,:)/Finf(i,t);
                r1(:,t) = Z(i,:)'*v(i,t)/Finf(i,t) + ...
                          L0'*r0(:,t) + ...
                          Linf'*r1(:,t);   % KD (2000), eq. (25) for r_1
                r0(:,t) = Linf'*r0(:,t);   % KD (2000), eq. (25) for r_0
                if state_uncertainty_flag
                    N_2(:,:,t)=Z(i,:)'/Finf(i,t)^2*Z(i,:)*Fstar(i,t) ...
                        + Linf'*N_2(:,:,t)*Linf...
                        + Linf'*N_1(:,:,t)*L0...
                        + L0'*N_1(:,:,t)'*Linf...
                        + L0'*N_0(:,:,t)*L0;                                    % DK (2012), eq. 5.29
                    N_1(:,:,t)=Z(i,:)'/Finf(i,t)*Z(i,:)+Linf'*N_1(:,:,t)*Linf...
                        +L0'*N_0(:,:,t)*Linf;                                   % DK (2012), eq. 5.29; note that, compared to DK (2003) this drops the term (L_1'*N(:,:,t+1)*Linf(:,:,t))' in the recursion due to it entering premultiplied by Pinf when computing V, and Pinf*Linf'*N=0
                    N_0(:,:,t)=Linf'*N_0(:,:,t)*Linf;                           % DK (2012), eq. 5.19, noting that L^(0) is named Linf
                end
            elseif Fstar(i,t) > kalman_tol % step needed whe Finf == 0
                L_i=eye(mm) - Kstar(:,i,t)*Z(i,:)/Fstar(i,t);
                r0(:,t) = Z(i,:)'/Fstar(i,t)*v(i,t)+L_i'*r0(:,t);           % propagate r0 and keep r1 fixed
                if state_uncertainty_flag
                    N_0(:,:,t)=Z(i,:)'/Fstar(i,t)*Z(i,:)+L_i'*N_0(:,:,t)*L_i;   % propagate N_0 and keep N_1 and N_2 fixed
                end
            end
        end
        alphahat(:,t) = a1(:,t) + Pstar1(:,:,t)*r0(:,t) + Pinf1(:,:,t)*r1(:,t); % KD (2000), eq. (26)
        r(:,t)        = r0(:,t);
        etahat(:,t)   = QRt*r(:,t);                                         % KD (2000), eq. (27)
        if state_uncertainty_flag
            V(:,:,t)=Pstar(:,:,t)-Pstar(:,:,t)*N_0(:,:,t)*Pstar(:,:,t)...
                     -(Pinf(:,:,t)*N_1(:,:,t)*Pstar(:,:,t))'...
                     - Pinf(:,:,t)*N_1(:,:,t)*Pstar(:,:,t)...
                     - Pinf(:,:,t)*N_2(:,:,t)*Pinf(:,:,t);                       % DK (2012), eq. 5.30
        end
        if t > 1
            r0(:,t-1) = T'*r0(:,t);                                         % KD (2000), below eq. (25) r_{t-1,p_{t-1}}=T'*r_{t,0}
            r1(:,t-1) = T'*r1(:,t);                                         % KD (2000), below eq. (25) r_{t-1,p_{t-1}}=T'*r_{t,0}
            if state_uncertainty_flag
                N_0(:,:,t-1)= T'*N_0(:,t)*T;                                % KD (2000), below eq. (25) N_{t-1,p_{t-1}}=T'*N_{t,0}*T
                N_1(:,:,t-1)= T'*N_1(:,t)*T;                                % KD (2000), below eq. (25) N^1_{t-1,p_{t-1}}=T'*N^1_{t,0}*T
                N_2(:,:,t-1)= T'*N_2(:,t)*T;                                % KD (2000), below eq. (25) N^2_{t-1,p_{t-1}}=T'*N^2_{t,0}*T
            end
        end
    end
end

if decomp_flag
    decomp = zeros(nk,mm,rr,smpl+nk);
    ZRQinv = inv(Z*QQ*Z');
    for t = max(d,1):smpl
        ri_d = zeros(mm,1);
        di = flipud(data_index{t})';
        for i = di
            if Fi(i,t) > kalman_tol
                ri_d = Z(i,:)'/Fi(i,t)*v(i,t)+ri_d-Ki(:,i,t)'*ri_d/Fi(i,t)*Z(i,:)';
            end
        end

        % calculate eta_tm1t
        eta_tm1t = QRt*ri_d;
        % calculate decomposition
        Ttok = eye(mm,mm);
        AAA = P1(:,:,t)*Z'*ZRQinv*Z*R;
        for h = 1:nk
            BBB = Ttok*AAA;
            for j=1:rr
                decomp(h,:,j,t+h) = eta_tm1t(j)*BBB(:,j);
            end
            Ttok = T*Ttok;
        end
    end
end

epsilonhat = Y - Z*alphahat;


if (d==smpl)
    warning(['missing_DiffuseKalmanSmootherH3_Z:: There isn''t enough information to estimate the initial conditions of the nonstationary variables']);
    return
end<|MERGE_RESOLUTION|>--- conflicted
+++ resolved
@@ -226,11 +226,7 @@
             aK(jnk,:,t+jnk) = T*dynare_squeeze(aK(jnk-1,:,t+jnk-1));
         end
     end
-<<<<<<< HEAD
-    P(:,:,t+1) = T*P(:,:,t)*T' + QQ;                                        %transition according to (6.14) in DK (2012) 
-=======
     P(:,:,t+1) = T*P(:,:,t)*T' + QQ;                                        %transition according to (6.14) in DK (2012)
->>>>>>> 57ab3e45
                                                                             %  notsteady   = ~(max(max(abs(P(:,:,t+1)-P(:,:,t))))<kalman_tol);
 end
 % $$$ P_s=tril(P(:,:,t))+tril(P(:,:,t),-1)';
