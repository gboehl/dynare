function dynareroot = dynare_config(path_to_dynare)
%function dynareroot = dynare_config(path_to_dynare)
%
% This function tests the existence of valid mex files (for qz
% decomposition, solution to sylvester equation and kronecker
% products...) and, if needed, add paths to the matlab versions
% of these routines.
% Also adds other directories to the path.
%
% INPUTS
%   none
%
% OUTPUTS
%   none
%
% SPECIAL REQUIREMENTS
%   none

% Copyright (C) 2001-2020 Dynare Team
%
% This file is part of Dynare.
%
% Dynare is free software: you can redistribute it and/or modify
% it under the terms of the GNU General Public License as published by
% the Free Software Foundation, either version 3 of the License, or
% (at your option) any later version.
%
% Dynare is distributed in the hope that it will be useful,
% but WITHOUT ANY WARRANTY; without even the implied warranty of
% MERCHANTABILITY or FITNESS FOR A PARTICULAR PURPOSE.  See the
% GNU General Public License for more details.
%
% You should have received a copy of the GNU General Public License
% along with Dynare.  If not, see <http://www.gnu.org/licenses/>.

if nargin && ~isempty(path_to_dynare)
    addpath(path_to_dynare);
end

dynareroot = strrep(which('dynare'),'dynare.m','');

origin = pwd();
cd([dynareroot '/..'])

p = {'/distributions/' ; ...
     '/kalman/' ; ...
     '/kalman/likelihood' ; ...
     '/AIM/' ; ...
     '/partial_information/' ; ...
     '/perfect-foresight-models/' ; ...
     '/ms-sbvar/' ; ...
     '/ms-sbvar/identification/' ; ...
     '/../contrib/ms-sbvar/TZcode/MatlabFiles/' ; ...
     '/../contrib/jsonlab/' ; ...
     '/parallel/' ; ...
     '/particles/src' ; ...
     '/gsa/' ; ...
     '/ep/' ; ...
     '/backward/' ; ...
     '/convergence_diagnostics/' ; ...
     '/cli/' ; ...
     '/lmmcp/' ; ...
     '/optimization/' ; ...
<<<<<<< HEAD
     '/ols/'; ...
     '/pac-tools/'; ...
=======
     '/discretionary_policy/' ; ...
     '/accessors/' ; ...
>>>>>>> 0cc163a8
     '/modules/dseries/src/' ; ...
     '/utilities/doc/' ; ...
     '/utilities/tests/src/' ; ...
     '/utilities/dataset/' ; ...
     '/utilities/general/' ; ...
     '/utilities/graphics/' ; ...
     '/modules/reporting/src/' ; ...
     '/modules/reporting/macros/'};

% For functions that exist only under some Octave versions
% or some MATLAB versions, and for which we provide some replacement functions

% Replacements for rows(), columns(), vec() and issquare() (inexistent under MATLAB)
if ~isoctave
    p{end+1} = '/missing/rows_columns';
    p{end+1} = '/missing/issquare';
    p{end+1} = '/missing/vec';
end

% ordeig() doesn't exist in Octave < 5
if isoctave && octave_ver_less_than('5')
    p{end+1} = '/missing/ordeig';
end

%% intersect(…, 'stable') doesn't exist in Octave and in MATLAB < R2013a
if isoctave || matlab_ver_less_than('8.1')
    p{end+1} = '/missing/intersect_stable';
end

% Replacements for functions of the MATLAB statistics toolbox
if isoctave
    % Under Octave, these functions are in the statistics Forge package.
    % Our replacement functions don't work under Octave (because of gamrnd, see
    % #1638), hence the statistics toolbox is now a hard requirement
    if ~user_has_octave_forge_package('statistics')
        error('You must install the "statistics" package from Octave Forge, either with your distribution package manager or with "pkg install -forge statistics"')
    end
else
    if ~user_has_matlab_license('statistics_toolbox')
        p{end+1} = '/missing/stats/';
    end
end

% Check if struct2array is available.
if ~exist('struct2array')
    p{end+1} = '/missing/struct2array';
end

% isfile is missing in Octave < 5 and Matlab < R2017b
if (isoctave && octave_ver_less_than('5')) || (~isoctave && matlab_ver_less_than('9.3'))
    p{end+1} = '/missing/isfile';
end

% strsplit and strjoin are missing in MATLAB < R2013a
if ~isoctave && matlab_ver_less_than('8.1')
    p{end+1} = '/missing/strsplit';
    p{end+1} = '/missing/strjoin';
end

% contains and splitlines don't exist in Octave and in MATLAB < R2016b
if isoctave || matlab_ver_less_than('9.1')
    p{end+1} = '/missing/contains';
    p{end+1} = '/missing/splitlines';
end

% isrow, iscolumn and ismatrix are missing in Matlab<R2010b
if ~isoctave && matlab_ver_less_than('7.11')
    p{end+1} = '/missing/is-row-column-matrix';
end

%% isdiag is missing in MATLAB < R2014a
if ~isoctave && matlab_ver_less_than('8.3')
    p{end+1} = '/missing/isdiag';
end

%% narginchk is missing in MATLAB < R2011b
if ~isoctave && matlab_ver_less_than('7.13')
    p{end+1} = '/missing/narginchk';
end

P = cellfun(@(c)[dynareroot(1:end-1) c], p, 'uni',false);

% Get mex files folder(s)
mexpaths = add_path_to_mex_files(dynareroot, false);

% Add mex files folder(s)
P(end+1:end+length(mexpaths)) = mexpaths;

% Set matlab's path
addpath(P{:});

% Initialization of the dates and dseries classes (recursive).
initialize_dseries_class();

cd(origin);<|MERGE_RESOLUTION|>--- conflicted
+++ resolved
@@ -61,13 +61,10 @@
      '/cli/' ; ...
      '/lmmcp/' ; ...
      '/optimization/' ; ...
-<<<<<<< HEAD
      '/ols/'; ...
      '/pac-tools/'; ...
-=======
      '/discretionary_policy/' ; ...
      '/accessors/' ; ...
->>>>>>> 0cc163a8
      '/modules/dseries/src/' ; ...
      '/utilities/doc/' ; ...
      '/utilities/tests/src/' ; ...
