--- conflicted
+++ resolved
@@ -105,11 +105,7 @@
 if nargout==6
     Hesst = D2F/F-1/F^2*(DF*DF') + 2*D2v/F*v + 2*(Dv'*Dv)/F - 2*(DF*Dv)*v/F^2 ...
             - v^2/F^2*D2F - 2*v/F^2*(Dv'*DF') + 2*v^2/F^3*(DF*DF');
-<<<<<<< HEAD
-elseif nargout==4,
-=======
 elseif nargout==4
->>>>>>> 57ab3e45
     D2a = 1/F^2*(DF*DF') + 2*(Dv'*Dv)/F ;
     %     D2a = -1/F^2*(DF*DF') + 2*(Dv'*Dv)/F  + 2*v^2/F^3*(DF*DF') ...
     %         - 2*(DF*Dv)*v/F^2 - 2*v/F^2*(Dv'*DF');
