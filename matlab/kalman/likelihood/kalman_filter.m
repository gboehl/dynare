function [LIK, LIKK, a, P] = kalman_filter(Y,start,last,a,P,kalman_tol,riccati_tol,rescale_prediction_error_covariance,presample,T,Q,R,H,Z,mm,pp,rr,Zflag,diffuse_periods,analytic_derivation,DT,DYss,DOm,DH,DP,D2T,D2Yss,D2Om,D2H,D2P)
% Computes the likelihood of a stationary state space model.

%@info:
%! @deftypefn {Function File} {[@var{LIK},@var{likk},@var{a},@var{P} ] =} DsgeLikelihood (@var{Y}, @var{start}, @var{last}, @var{a}, @var{P}, @var{kalman_tol}, @var{riccati_tol},@var{presample},@var{T},@var{Q},@var{R},@var{H},@var{Z},@var{mm},@var{pp},@var{rr},@var{Zflag},@var{diffuse_periods})
%! @anchor{kalman_filter}
%! @sp 1
%! Computes the likelihood of a stationary state space model, given initial condition for the states (mean and variance).
%! @sp 2
%! @strong{Inputs}
%! @sp 1
%! @table @ @var
%! @item Y
%! Matrix (@var{pp}*T) of doubles, data.
%! @item start
%! Integer scalar, first period.
%! @item last
%! Integer scalar, last period (@var{last}-@var{first} has to be inferior to T).
%! @item a
%! Vector (@var{mm}*1) of doubles, initial mean of the state vector.
%! @item P
%! Matrix (@var{mm}*@var{mm}) of doubles, initial covariance matrix of the state vector.
%! @item kalman_tol
%! Double scalar, tolerance parameter (rcond, inversibility of the covariance matrix of the prediction errors).
%! @item riccati_tol
%! Double scalar, tolerance parameter (iteration over the Riccati equation).
%! @item presample
%! Integer scalar, presampling if strictly positive (number of initial iterations to be discarded when evaluating the likelihood).
%! @item T
%! Matrix (@var{mm}*@var{mm}) of doubles, transition matrix of the state equation.
%! @item Q
%! Matrix (@var{rr}*@var{rr}) of doubles, covariance matrix of the structural innovations (noise in the state equation).
%! @item R
%! Matrix (@var{mm}*@var{rr}) of doubles, second matrix of the state equation relating the structural innovations to the state variables.
%! @item H
%! Matrix (@var{pp}*@var{pp}) of doubles, covariance matrix of the measurement errors (if no measurement errors set H as a zero scalar).
%! @item Z
%! Matrix (@var{pp}*@var{mm}) of doubles or vector of integers, matrix relating the states to the observed variables or vector of indices (depending on the value of @var{Zflag}).
%! @item mm
%! Integer scalar, number of state variables.
%! @item pp
%! Integer scalar, number of observed variables.
%! @item rr
%! Integer scalar, number of structural innovations.
%! @item Zflag
%! Integer scalar, equal to 0 if Z is a vector of indices targeting the obseved variables in the state vector, equal to 1 if Z is a @var{pp}*@var{mm} matrix.
%! @item diffuse_periods
%! Integer scalar, number of diffuse filter periods in the initialization step.
%! @end table
%! @sp 2
%! @strong{Outputs}
%! @sp 1
%! @table @ @var
%! @item LIK
%! Double scalar, value of (minus) the likelihood.
%! @item likk
%! Column vector of doubles, values of the density of each observation.
%! @item a
%! Vector (@var{mm}*1) of doubles, mean of the state vector at the end of the (sub)sample.
%! @item P
%! Matrix (@var{mm}*@var{mm}) of doubles, covariance of the state vector at the end of the (sub)sample.
%! @end table
%! @sp 2
%! @strong{This function is called by:}
%! @sp 1
%! @ref{DsgeLikelihood}
%! @sp 2
%! @strong{This function calls:}
%! @sp 1
%! @ref{kalman_filter_ss}
%! @end deftypefn
%@eod:

% Copyright (C) 2004-2017 Dynare Team
%
% This file is part of Dynare.
%
% Dynare is free software: you can redistribute it and/or modify
% it under the terms of the GNU General Public License as published by
% the Free Software Foundation, either version 3 of the License, or
% (at your option) any later version.
%
% Dynare is distributed in the hope that it will be useful,
% but WITHOUT ANY WARRANTY; without even the implied warranty of
% MERCHANTABILITY or FITNESS FOR A PARTICULAR PURPOSE.  See the
% GNU General Public License for more details.
%
% You should have received a copy of the GNU General Public License
% along with Dynare.  If not, see <http://www.gnu.org/licenses/>.

% Set defaults.
if nargin<17
    Zflag = 0;
end

if nargin<18
    diffuse_periods = 0;
end

if nargin<19
    analytic_derivation = 0;
end

if isempty(Zflag)
    Zflag = 0;
end

if isempty(diffuse_periods)
    diffuse_periods = 0;
end

% Get sample size.
smpl = last-start+1;

% Initialize some variables.
dF   = 1;
QQ   = R*Q*transpose(R);   % Variance of R times the vector of structural innovations.
t    = start;              % Initialization of the time index.
likk = zeros(smpl,1);      % Initialization of the vector gathering the densities.
LIK  = Inf;                % Default value of the log likelihood.
oldK = Inf;
notsteady   = 1;
F_singular  = true;
asy_hess=0;

if  analytic_derivation == 0
    DLIK=[];
    Hess=[];
    LIKK=[];
else
    k = size(DT,3);                                 % number of structural parameters
    DLIK  = zeros(k,1);                             % Initialization of the score.
    Da    = zeros(mm,k);                            % Derivative State vector.
    dlikk = zeros(smpl,k);

    if Zflag==0
        C = zeros(pp,mm);
        for ii=1:pp, C(ii,Z(ii))=1; end         % SELECTION MATRIX IN MEASUREMENT EQ. (FOR WHEN IT IS NOT CONSTANT)
    else
        C=Z;
    end
    dC = zeros(pp,mm,k);   % either selection matrix or schur have zero derivatives
    if analytic_derivation==2
        Hess  = zeros(k,k);                             % Initialization of the Hessian
        D2a    = zeros(mm,k,k);                             % State vector.
        d2C = zeros(pp,mm,k,k);
    else
        asy_hess=D2T;
        Hess=[];
        D2a=[];
        D2T=[];
        D2Yss=[];
    end
    if asy_hess
        Hess  = zeros(k,k);                             % Initialization of the Hessian
    end
    LIK={inf,DLIK,Hess};
    LIKK={likk,dlikk};
end

while notsteady && t<=last
    s = t-start+1;
    if Zflag
        v  = Y(:,t)-Z*a;
        F  = Z*P*Z' + H;
    else
        v  = Y(:,t)-a(Z);
        F  = P(Z,Z) + H;
    end
    badly_conditioned_F = false;
    if rescale_prediction_error_covariance
        sig=sqrt(diag(F));
        if any(diag(F)<kalman_tol) || rcond(F./(sig*sig'))<kalman_tol
            badly_conditioned_F = true;
        end
    else
        if rcond(F)<kalman_tol
            badly_conditioned_F = true;
        end
    end
    if badly_conditioned_F
        if ~all(abs(F(:))<kalman_tol)
            % Use univariate filter (will remove observations with zero variance prediction error)
            return
        else
            % Pathological case, discard draw.
            return
        end
    else
        F_singular = false;
        if rescale_prediction_error_covariance
            log_dF = log(det(F./(sig*sig')))+2*sum(log(sig));
            iF = inv(F./(sig*sig'))./(sig*sig');
        else
            log_dF = log(det(F));
            iF = inv(F);
        end
        likk(s) = log_dF+transpose(v)*iF*v;
        if Zflag
            K = P*Z'*iF;
            Ptmp = T*(P-K*Z*P)*transpose(T)+QQ;
        else
            K = P(:,Z)*iF;
            Ptmp = T*(P-K*P(Z,:))*transpose(T)+QQ;
        end
        tmp = (a+K*v);
        if analytic_derivation
            if analytic_derivation==2
                [Da,DP,DLIKt,D2a,D2P, Hesst] = computeDLIK(k,tmp,Z,Zflag,v,T,K,P,iF,Da,DYss,DT,DOm,DP,DH,notsteady,D2a,D2Yss,D2T,D2Om,D2P);
            else
                [Da,DP,DLIKt,Hesst] = computeDLIK(k,tmp,Z,Zflag,v,T,K,P,iF,Da,DYss,DT,DOm,DP,DH,notsteady);
            end
            if t>presample
                DLIK = DLIK + DLIKt;
                if analytic_derivation==2 || asy_hess
                    Hess = Hess + Hesst;
                end
            end
            dlikk(s,:)=DLIKt;
        end
        a = T*tmp;
        P = Ptmp;
        notsteady = max(abs(K(:)-oldK))>riccati_tol;
        oldK = K(:);
    end
    t = t+1;
end

if F_singular
    error('The variance of the forecast error remains singular until the end of the sample')
end

% Add observation's densities constants and divide by two.
likk(1:s) = .5*(likk(1:s) + pp*log(2*pi));
if analytic_derivation
    DLIK = DLIK/2;
    dlikk = dlikk/2;
<<<<<<< HEAD
    if analytic_derivation==2 || asy_hess,
        if asy_hess==0,
=======
    if analytic_derivation==2 || asy_hess
        if asy_hess==0
>>>>>>> 57ab3e45
            Hess = Hess + tril(Hess,-1)';
        end
        Hess = -Hess/2;
    end
end

% Call steady state Kalman filter if needed.
if t <= last
    if analytic_derivation
        if analytic_derivation==2
            [tmp, tmp2] = kalman_filter_ss(Y, t, last, a, T, K, iF, dF, Z, pp, Zflag, analytic_derivation, Da, DT, DYss, D2a, D2T, D2Yss);
        else
            [tmp, tmp2] = kalman_filter_ss(Y, t, last, a, T, K, iF, dF, Z, pp, Zflag, analytic_derivation, Da, DT, DYss, asy_hess);
        end
        likk(s+1:end) = tmp2{1};
        dlikk(s+1:end,:) = tmp2{2};
        DLIK = DLIK + tmp{2};
        if analytic_derivation==2 || asy_hess
            Hess = Hess + tmp{3};
        end
    else
        [tmp, likk(s+1:end)] = kalman_filter_ss(Y, t, last, a, T, K, iF, log_dF, Z, pp, Zflag);
    end
end

% Compute minus the log-likelihood.
if presample>diffuse_periods
    LIK = sum(likk(1+(presample-diffuse_periods):end));
else
    LIK = sum(likk);
end

if analytic_derivation
    if analytic_derivation==2 || asy_hess
        LIK={LIK, DLIK, Hess};
    else
        LIK={LIK, DLIK};
    end
    LIKK={likk, dlikk};
else
    LIKK=likk;
end<|MERGE_RESOLUTION|>--- conflicted
+++ resolved
@@ -235,13 +235,8 @@
 if analytic_derivation
     DLIK = DLIK/2;
     dlikk = dlikk/2;
-<<<<<<< HEAD
-    if analytic_derivation==2 || asy_hess,
-        if asy_hess==0,
-=======
     if analytic_derivation==2 || asy_hess
         if asy_hess==0
->>>>>>> 57ab3e45
             Hess = Hess + tril(Hess,-1)';
         end
         Hess = -Hess/2;
