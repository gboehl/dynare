--- conflicted
+++ resolved
@@ -170,11 +170,7 @@
     DLIK = DLIK/2;
     likk = {likk, dlikk};
 end
-<<<<<<< HEAD
-if analytic_derivation==2 || asy_hess,
-=======
 if analytic_derivation==2 || asy_hess
->>>>>>> 57ab3e45
     %     Hess = (Hess + Hess')/2;
     Hess = -Hess/2;
     LIK={LIK,DLIK,Hess};
