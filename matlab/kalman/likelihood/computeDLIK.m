--- conflicted
+++ resolved
@@ -24,29 +24,17 @@
 if notsteady
     if Zflag
         [DK,DF,DP1] = computeDKalmanZ(T,DT,DOm,P,DP,DH,Z,iF,K);
-<<<<<<< HEAD
-        if nargout>4,
-=======
         if nargout>4
->>>>>>> 57ab3e45
             [D2K,D2F,D2P] = computeD2KalmanZ(T,DT,D2T,D2Om,P,DP,D2P,DH,Z,iF,K,DK);
         end
     else
         [DK,DF,DP1] = computeDKalman(T,DT,DOm,P,DP,DH,Z,iF,K);
-<<<<<<< HEAD
-        if nargout>4,
-=======
         if nargout>4
->>>>>>> 57ab3e45
             [D2K,D2F,D2P] = computeD2Kalman(T,DT,D2T,D2Om,P,DP,D2P,DH,Z,iF,K,DK);
         end
     end
     DP=DP1;
-<<<<<<< HEAD
-    clear DP1,
-=======
     clear DP1
->>>>>>> 57ab3e45
 else
     DP=DP;
     if nargout>4
@@ -95,11 +83,7 @@
             d2Fij  = D2F(:,:,jj,ii);
             d2iFij = -diFi*dFj*iF -iF*d2Fij*iF -iF*dFj*diFi;
             %             dtmpj = Da(:,jj)+dKj*v+K*Dv(:,jj);
-<<<<<<< HEAD
-            
-=======
-
->>>>>>> 57ab3e45
+
             %             d2vij  = D2v(:,ii,jj);
             if Zflag
                 d2vij  = -Z*D2Yss(:,jj,ii)  - Z*D2a(:,jj,ii);
@@ -115,11 +99,7 @@
             end
         end
     end
-<<<<<<< HEAD
-    
-=======
-
->>>>>>> 57ab3e45
+
     Da(:,ii)   = DT(:,:,ii)*tmp + T*dtmp(:,ii);
     DLIK(ii,1)  = trace( iF*DF(:,:,ii) ) + 2*Dv(:,ii)'*iF*v - v'*(iF*DF(:,:,ii)*iF)*v;
 end
@@ -129,20 +109,12 @@
     vecDPmf = reshape(DF,[],k);
     D2a = 2*Dv'*iF*Dv + (vecDPmf' * kron(iF,iF) * vecDPmf);
     %     for ii = 1:k
-<<<<<<< HEAD
-    %         
-=======
     %
->>>>>>> 57ab3e45
     %         diFi = -iF*DF(:,:,ii)*iF;
     %         for jj = 1:ii
     %             dFj    = DF(:,:,jj);
     %             diFj   = -iF*DF(:,:,jj)*iF;
-<<<<<<< HEAD
-    %             
-=======
     %
->>>>>>> 57ab3e45
     %             Hesst(ii,jj) = getHesst_ij(v*0,Dv(:,ii),Dv(:,jj),v*0,iF,diFi,diFj,0,-dFj,0);
     %         end
     %     end
@@ -229,37 +201,20 @@
         d2Aij = reshape(d2A(:,jcount),[ns ns]);
         d2Pij = dyn_unvech(d2P1(:,jcount));
         d2Omij = dyn_unvech(d2Om(:,jcount));
-<<<<<<< HEAD
-        
+
         % second order
-        
+
         d2Fij = d2Pij(Z,Z) ;
-        
+
         %     d2APC = d2Aij*P0*C' + A*d2Pij*C' + A*P0*d2Cij' + dAi*dPj*C' + dAj*dPi*C' + A*dPj*dCi' + A*dPi*dCj' + dAi*P0*dCj' + dAj*P0*dCi';
         d2APC = d2Pij(:,Z);
-        
+
         d2iF = -diFi*dFj*iF -iF*d2Fij*iF -iF*dFj*diFi;
-        
+
         d2Kij= d2Pij(:,Z)*iF + P0(:,Z)*d2iF + dP0(:,Z,jj)*diFi + dP0(:,Z,ii)*diFj;
-        
+
         d2KCP = d2Kij*P0(Z,:) + K0*d2Pij(Z,:) + dKi*dP0(Z,:,jj) + dKj*dP0(Z,:,ii) ;
-        
-=======
-
-        % second order
-
-        d2Fij = d2Pij(Z,Z) ;
-
-        %     d2APC = d2Aij*P0*C' + A*d2Pij*C' + A*P0*d2Cij' + dAi*dPj*C' + dAj*dPi*C' + A*dPj*dCi' + A*dPi*dCj' + dAi*P0*dCj' + dAj*P0*dCi';
-        d2APC = d2Pij(:,Z);
-
-        d2iF = -diFi*dFj*iF -iF*d2Fij*iF -iF*dFj*diFi;
-
-        d2Kij= d2Pij(:,Z)*iF + P0(:,Z)*d2iF + dP0(:,Z,jj)*diFi + dP0(:,Z,ii)*diFj;
-
-        d2KCP = d2Kij*P0(Z,:) + K0*d2Pij(Z,:) + dKi*dP0(Z,:,jj) + dKj*dP0(Z,:,ii) ;
-
->>>>>>> 57ab3e45
+
         dtmpi        = dP0(:,:,ii) - dK0(:,:,ii)*P0(Z,:) - K0*dP0(Z,:,ii);
         dtmpj        = dP0(:,:,jj) - dK0(:,:,jj)*P0(Z,:) - K0*dP0(Z,:,jj);
         d2tmp = d2Pij - d2KCP;
@@ -314,37 +269,20 @@
         d2Aij = reshape(d2A(:,jcount),[ns ns]);
         d2Pij = dyn_unvech(d2P1(:,jcount));
         d2Omij = dyn_unvech(d2Om(:,jcount));
-<<<<<<< HEAD
-        
+
         % second order
-        
+
         d2Fij = Z*d2Pij(:,:)*Z ;
-        
+
         %     d2APC = d2Aij*P0*C' + A*d2Pij*C' + A*P0*d2Cij' + dAi*dPj*C' + dAj*dPi*C' + A*dPj*dCi' + A*dPi*dCj' + dAi*P0*dCj' + dAj*P0*dCi';
         d2APC = d2Pij(:,:)*Z;
-        
+
         d2iF = -diFi*dFj*iF -iF*d2Fij*iF -iF*dFj*diFi;
-        
+
         d2Kij= d2Pij(:,:)*Z*iF + P0(:,:)*Z*d2iF + dP0(:,:,jj)*Z*diFi + dP0(:,:,ii)*Z*diFj;
-        
+
         d2KCP = d2Kij*Z*P0(:,:) + K0*Z*d2Pij(:,:) + dKi*Z*dP0(:,:,jj) + dKj*Z*dP0(:,:,ii) ;
-        
-=======
-
-        % second order
-
-        d2Fij = Z*d2Pij(:,:)*Z ;
-
-        %     d2APC = d2Aij*P0*C' + A*d2Pij*C' + A*P0*d2Cij' + dAi*dPj*C' + dAj*dPi*C' + A*dPj*dCi' + A*dPi*dCj' + dAi*P0*dCj' + dAj*P0*dCi';
-        d2APC = d2Pij(:,:)*Z;
-
-        d2iF = -diFi*dFj*iF -iF*d2Fij*iF -iF*dFj*diFi;
-
-        d2Kij= d2Pij(:,:)*Z*iF + P0(:,:)*Z*d2iF + dP0(:,:,jj)*Z*diFi + dP0(:,:,ii)*Z*diFj;
-
-        d2KCP = d2Kij*Z*P0(:,:) + K0*Z*d2Pij(:,:) + dKi*Z*dP0(:,:,jj) + dKj*Z*dP0(:,:,ii) ;
-
->>>>>>> 57ab3e45
+
         dtmpi        = dP0(:,:,ii) - dK0(:,:,ii)*Z*P0(:,:) - K0*Z*dP0(:,:,ii);
         dtmpj        = dP0(:,:,jj) - dK0(:,:,jj)*Z*P0(:,:) - K0*Z*dP0(:,:,jj);
         d2tmp = d2Pij - d2KCP;
