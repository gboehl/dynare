function dynare_estimation_1(var_list_,dname)
% function dynare_estimation_1(var_list_,dname)
% runs the estimation of the model
%
% INPUTS
%   var_list_:  selected endogenous variables vector
%   dname:      alternative directory name
%
% OUTPUTS
%   none
%
% SPECIAL REQUIREMENTS
%   none

% Copyright (C) 2003-2013 Dynare Team
%
% This file is part of Dynare.
%
% Dynare is free software: you can redistribute it and/or modify
% it under the terms of the GNU General Public License as published by
% the Free Software Foundation, either version 3 of the License, or
% (at your option) any later version.
%
% Dynare is distributed in the hope that it will be useful,
% but WITHOUT ANY WARRANTY; without even the implied warranty of
% MERCHANTABILITY or FITNESS FOR A PARTICULAR PURPOSE.  See the
% GNU General Public License for more details.
%
% You should have received a copy of the GNU General Public License
% along with Dynare.  If not, see <http://www.gnu.org/licenses/>.

global M_ options_ oo_ estim_params_ bayestopt_ dataset_

% Set particle filter flag.
if options_.order > 1
    if options_.particle.status && options_.order==2
        skipline()
        disp('Estimation using a non linear filter!')
        skipline()
        if ~options_.nointeractive && ismember(options_.mode_compute,[1,3,4]) % Known gradient-based optimizers
            disp('You are using a gradient-based mode-finder. Particle filtering introduces discontinuities in the') 
            disp('objective function w.r.t the parameters. Thus, should use a non-gradient based optimizer.')
            fprintf('\nPlease choose a mode-finder:\n')
            fprintf('\t 0 - Continue using gradient-based method (it is most likely that you will no get any sensible result).\n')
            fprintf('\t 6 - Monte Carlo based algorithm\n')
            fprintf('\t 7 - Nelder-Mead simplex based optimization routine (Matlab optimization toolbox required)\n')
            fprintf('\t 8 - Nelder-Mead simplex based optimization routine (Dynare''s implementation)\n')
            fprintf('\t 9 - CMA-ES (Covariance Matrix Adaptation Evolution Strategy) algorithm\n')
            choice = [];
            while isempty(choice)
                choice = input('Please enter your choice: ');
                if isnumeric(choice) && isint(choice) && ismember(choice,[0 6 7 8 9])
                    if choice
                        options_.mode_compute = choice;
                    end
                else
                    fprintf('\nThis is an invalid choice (you have to choose between 0, 6, 7, 8 and 9).\n')
                    choice = [];
                end
            end
        end
    elseif options_.particle.status && options_.order>2
        error(['Non linear filter are not implemented with order ' int2str(options_.order) ' approximation of the model!'])
    elseif ~options_.particle.status && options_.order==2
        error('For estimating the model with a second order approximation using a non linear filter, one should have options_.particle.status=1;')
    else
        error(['Cannot estimate a model with an order ' int2str(options_.order) ' approximation!'])
    end
end

if ~options_.dsge_var
    if options_.particle.status
        objective_function = str2func('non_linear_dsge_likelihood');
    else
        objective_function = str2func('dsge_likelihood');
    end
else
    objective_function = str2func('DsgeVarLikelihood');
end

[dataset_,xparam1, hh, M_, options_, oo_, estim_params_,bayestopt_] = dynare_estimation_init(var_list_, dname, [], M_, options_, oo_, estim_params_, bayestopt_);

<<<<<<< HEAD
%check for calibrated covariances before updating parameters
if ~isempty(estim_params_)
    estim_params_=check_for_calibrated_covariances(xparam1,estim_params_,M_);
end
=======
%%read out calibration that was set in mod-file and can be used for initialization
xparam1_calib=get_all_parameters(estim_params_,M_); %get calibrated parameters
if ~any(isnan(xparam1_calib)) %all estimated parameters are calibrated
    full_calibration_detected=1;
else
    full_calibration_detected=0;
end
if options_.use_calibration_initialization %set calibration as starting values
    [xparam1,estim_params_]=do_parameter_initialization(estim_params_,xparam1_calib,xparam1); %get explicitly initialized parameters that have precedence to calibrated values
    try
        check_prior_bounds(xparam1,[bayestopt_.lb bayestopt_.ub],M_,estim_params_,options_,bayestopt_); %check whether calibration satisfies prior bounds
    catch prior_bound_check_error
        fprintf('Cannot use parameter values from calibration as they violate the prior bounds.')
        rethrow(prior_bound_check_error);
    end
end

>>>>>>> b03697b3
% Set sigma_e_is_diagonal flag (needed if the shocks block is not declared in the mod file).
M_.sigma_e_is_diagonal = 1;
if estim_params_.ncx || any(nnz(tril(M_.Correlation_matrix,-1))) || isfield(estim_params_,'calibrated_covariances')
    M_.sigma_e_is_diagonal = 0;
end

data = dataset_.data;
rawdata = dataset_.rawdata;
data_index = dataset_.missing.aindex;
missing_value = dataset_.missing.state;

% Set number of observations
gend = options_.nobs;
% Set the number of observed variables.
n_varobs = size(options_.varobs,1);
% Get the number of parameters to be estimated.
nvx = estim_params_.nvx;  % Variance of the structural innovations (number of parameters).
nvn = estim_params_.nvn;  % Variance of the measurement innovations (number of parameters).
ncx = estim_params_.ncx;  % Covariance of the structural innovations (number of parameters).
ncn = estim_params_.ncn;  % Covariance of the measurement innovations (number of parameters).
np  = estim_params_.np ;  % Number of deep parameters.
nx  = nvx+nvn+ncx+ncn+np; % Total number of parameters to be estimated.
%% Set the names of the priors.
pnames = ['     ';'beta ';'gamm ';'norm ';'invg ';'unif ';'invg2'];
%% Set parameters bounds
lb = bayestopt_.lb;
ub = bayestopt_.ub;

dr = oo_.dr;

%% load optimal_mh_scale parameter if previous run was with
%% mode_compute=6
mh_scale_fname = [M_.fname '_optimal_mh_scale_parameter.mat'];
if exist(mh_scale_fname)
    if options_.mode_compute == 0
        tmp = load(mh_scale_fname,'Scale');
        bayestopt_.mh_jscale = tmp.Scale;
        clear tmp;
    else
        % remove the file if mode_compute ~= 0
        delete('mh_scale_fname')
    end
end

if ~isempty(estim_params_)
    M_ = set_all_parameters(xparam1,estim_params_,M_);
end

% compute sample moments if needed (bvar-dsge)
if options_.dsge_var
    if dataset_.missing.state
        error('I cannot estimate a DSGE-VAR model with missing observations!')
    end
    if options_.noconstant
        evalin('base',...
               ['[mYY,mXY,mYX,mXX,Ydata,Xdata] = ' ...
                'var_sample_moments(options_.first_obs,' ...
                'options_.first_obs+options_.nobs-1,options_.dsge_varlag,-1,' ...
                'options_.datafile, options_.varobs,options_.xls_sheet,options_.xls_range);'])
    else% The steady state is non zero ==> a constant in the VAR is needed!
        evalin('base',['[mYY,mXY,mYX,mXX,Ydata,Xdata] = ' ...
                       'var_sample_moments(options_.first_obs,' ...
                       'options_.first_obs+options_.nobs-1,options_.dsge_varlag,0,' ...
                       'options_.datafile, options_.varobs,options_.xls_sheet,options_.xls_range);'])
    end
end


%% perform initial estimation checks;
try
    oo_ = initial_estimation_checks(objective_function,xparam1,dataset_,M_,estim_params_,options_,bayestopt_,oo_);
catch initial_estimation_checks_fail % if check fails, provide info on using calibration if present
    if full_calibration_detected %calibrated model present and no explicit starting values
        skipline(1);
        fprintf('ESTIMATION_CHECKS: There was an error in computing the likelihood for initial parameter values.\n')
        fprintf('ESTIMATION_CHECKS: You should try using the calibrated version of the model as starting values. To do\n')
        fprintf('ESTIMATION_CHECKS: this, add the following estimated_params_init-block immediately before the estimation\n')    
        fprintf('ESTIMATION_CHECKS: command (and after the estimated_params-block so that it does not get overwritten):\n');
        skipline(1);
        generate_estimated_params_init_block(xparam1_calib,estim_params_,M_,options_)
        skipline(2);
    end
    rethrow(initial_estimation_checks_fail);
end

if isequal(options_.mode_compute,0) && isempty(options_.mode_file) && options_.mh_posterior_mode_estimation==0
    if options_.smoother == 1
        [atT,innov,measurement_error,updated_variables,ys,trend_coeff,aK,T,R,P,PK,decomp] = DsgeSmoother(xparam1,gend,data,data_index,missing_value);
        oo_.Smoother.SteadyState = ys;
        oo_.Smoother.TrendCoeffs = trend_coeff;
        if options_.filter_covariance
            oo_.Smoother.Variance = P;
        end
        i_endo = bayestopt_.smoother_saved_var_list;
        if options_.nk ~= 0
            oo_.FilteredVariablesKStepAhead = ...
                aK(options_.filter_step_ahead,i_endo,:);
            if ~isempty(PK)
                oo_.FilteredVariablesKStepAheadVariances = ...
                    PK(options_.filter_step_ahead,i_endo,i_endo,:);
            end
            if ~isempty(decomp)
                oo_.FilteredVariablesShockDecomposition = ...
                    decomp(options_.filter_step_ahead,i_endo,:,:);
            end
        end
        for i=bayestopt_.smoother_saved_var_list'
            i1 = dr.order_var(bayestopt_.smoother_var_list(i));
            eval(['oo_.SmoothedVariables.' deblank(M_.endo_names(i1,:)) ...
                  ' = atT(i,:)'';']);
            if options_.nk > 0
                eval(['oo_.FilteredVariables.' deblank(M_.endo_names(i1,:)) ...
                      ' = squeeze(aK(1,i,:));']);
            end
            eval(['oo_.UpdatedVariables.' deblank(M_.endo_names(i1,:)) ' = updated_variables(i,:)'';']);
        end
        for i=1:M_.exo_nbr
            eval(['oo_.SmoothedShocks.' deblank(M_.exo_names(i,:)) ' = innov(i,:)'';']);
        end
    end
    return
end

% Estimation of the posterior mode or likelihood mode
if ~isequal(options_.mode_compute,0) && ~options_.mh_posterior_mode_estimation
    switch options_.mode_compute
      case 1
        if exist('OCTAVE_VERSION')
            error('Option mode_compute=1 is not available under Octave')
        elseif ~user_has_matlab_license('optimization_toolbox')
            error('Option mode_compute=1 requires the Optimization Toolbox')
        end
        % Set default optimization options for fmincon.
        optim_options = optimset('display','iter', 'LargeScale','off', 'MaxFunEvals',100000, 'TolFun',1e-8, 'TolX',1e-6);
        if isfield(options_,'optim_opt')
            eval(['optim_options = optimset(optim_options,' options_.optim_opt ');']);
        end
        if options_.analytic_derivation,
            optim_options = optimset(optim_options,'GradObj','on','TolX',1e-7);
        end
        [xparam1,fval,exitflag,output,lamdba,grad,hessian_fmincon] = ...
            fmincon(objective_function,xparam1,[],[],[],[],lb,ub,[],optim_options,dataset_,options_,M_,estim_params_,bayestopt_,oo_);
      case 2
        error('ESTIMATION: mode_compute=2 option (Lester Ingber''s Adaptive Simulated Annealing) is no longer available')
      case 3
        if exist('OCTAVE_VERSION') && ~user_has_octave_forge_package('optim')
            error('Option mode_compute=3 requires the optim package')
        elseif ~exist('OCTAVE_VERSION') && ~user_has_matlab_license('optimization_toolbox')
            error('Option mode_compute=3 requires the Optimization Toolbox')
        end
        % Set default optimization options for fminunc.
        optim_options = optimset('display','iter','MaxFunEvals',100000,'TolFun',1e-8,'TolX',1e-6);
        if isfield(options_,'optim_opt')
            eval(['optim_options = optimset(optim_options,' options_.optim_opt ');']);
        end
        if options_.analytic_derivation,
            optim_options = optimset(optim_options,'GradObj','on');
        end
        if ~exist('OCTAVE_VERSION')
            [xparam1,fval,exitflag] = fminunc(objective_function,xparam1,optim_options,dataset_,options_,M_,estim_params_,bayestopt_,oo_);
        else
            % Under Octave, use a wrapper, since fminunc() does not have a 4th arg
            func = @(x) objective_function(x, dataset_,options_,M_,estim_params_,bayestopt_,oo_);
            [xparam1,fval,exitflag] = fminunc(func,xparam1,optim_options);
        end
      case 4
        % Set default options.
        H0 = 1e-4*eye(nx);
        crit = 1e-7;
        nit = 1000;
        verbose = 2;
        numgrad = options_.gradient_method;
        epsilon = options_.gradient_epsilon;
        % Change some options.
        if isfield(options_,'optim_opt')
            options_list = strsplit(options_.optim_opt,',');
            number_of_options = length(options_list)/2;
            o = 1;
            while o<=number_of_options
                switch strtrim(options_list{2*(o-1)+1})
                  case '''MaxIter'''
                    nit = str2num(options_list{2*(o-1)+2});
                  case '''InitialInverseHessian'''
                    H0 = eval(eval(options_list{2*(o-1)+2}));
                  case '''TolFun'''
                    crit = str2double(options_list{2*(o-1)+2});
                  case '''NumgradAlgorithm'''
                    numgrad = str2num(options_list{2*(o-1)+2});
                  case '''NumgradEpsilon'''
                    epsilon = str2double(options_list{2*(o-1)+2});
                  otherwise
                    warning(['csminwel: Unknown option (' options_list{2*(o-1)+1}  ')!'])
                end
                o = o + 1;
            end
        end
        % Set flag for analytical gradient.
        if options_.analytic_derivation
            analytic_grad=1;
        else
            analytic_grad=[];
        end
        % Call csminwell.
        [fval,xparam1,grad,hessian_csminwel,itct,fcount,retcodehat] = ...
            csminwel1(objective_function, xparam1, H0, analytic_grad, crit, nit, numgrad, epsilon, dataset_, options_, M_, estim_params_, bayestopt_, oo_);
        % Disp value at the mode.
        disp(sprintf('Objective function at mode: %f',fval))
      case 5
        if isfield(options_,'hess')
            flag = options_.hess;
        else
            flag = 1;
        end
        if isfield(options_,'ftol')
            crit = options_.ftol;
        else
            crit = 1.e-5;
        end
        if options_.analytic_derivation,
            analytic_grad=1;
            ana_deriv = options_.analytic_derivation;
            options_.analytic_derivation = -1;
            crit = 1.e-7;
            flag = 0;
        else
            analytic_grad=0;
        end
        if isfield(options_,'nit')
            nit = options_.nit;
        else
            nit=1000;
        end
        [xparam1,hh,gg,fval,invhess] = newrat(objective_function,xparam1,analytic_grad,crit,nit,flag,dataset_,options_,M_,estim_params_,bayestopt_,oo_);
        if options_.analytic_derivation,
            options_.analytic_derivation = ana_deriv;
        end
        parameter_names = bayestopt_.name;
        save([M_.fname '_mode.mat'],'xparam1','hh','gg','fval','invhess','parameter_names');
      case 6
        % Set default options
        gmhmaxlikOptions = options_.gmhmaxlik;
        if ~isempty(hh);
            gmhmaxlikOptions.varinit = 'previous';
        else
            gmhmaxlikOptions.varinit = 'prior';
        end
        if isfield(options_,'optim_opt')
            options_list = strsplit(options_.optim_opt,',');
            number_of_options = length(options_list)/2;
            o = 1;
            while o<=number_of_options
                switch strtrim(options_list{2*(o-1)+1})
                  case '''NumberOfMh'''
                    gmhmaxlikOptions.iterations = str2num(options_list{2*(o-1)+2});
                  case '''ncov-mh'''
                    gmhmaxlikOptions.number = str2num(options_list{2*(o-1)+2});
                  case '''nscale'''
                    gmhmaxlikOptions.nscale = str2double(options_list{2*(o-1)+2});
                  case '''nclimb'''
                    gmhmaxlikOptions.nclimb = str2num(options_list{2*(o-1)+2});
                  case '''InitialCovarianceMatrix'''
                    switch eval(options_list{2*(o-1)+2})
                      case 'previous'
                        if isempty(hh)
                            error('gmhmaxlik: No previous estimate of the Hessian matrix available!')
                        else
                            gmhmaxlikOptions.varinit = 'previous'
                        end
                      case {'prior', 'identity'}
                        gmhmaxlikOptions.varinit = eval(options_list{2*(o-1)+2});
                      otherwise
                        error('gmhmaxlik: Unknown value for option ''InitialCovarianceMatrix''!')
                    end
                  case '''AcceptanceRateTarget'''
                    gmhmaxlikOptions.target = str2num(options_list{2*(o-1)+2});
                    if gmhmaxlikOptions.target>1 || gmhmaxlikOptions.target<eps
                        error('gmhmaxlik: The value of option AcceptanceRateTarget should be a double between 0 and 1!')
                    end
                  otherwise
                    Warning(['gmhmaxlik: Unknown option (' options_list{2*(o-1)+1}  ')!'])
                end
                o = o + 1;
            end
        end        
        % Evaluate the objective function.
        fval = feval(objective_function,xparam1,dataset_,options_,M_,estim_params_,bayestopt_,oo_);
        OldMode = fval;
        if ~exist('MeanPar','var')
            MeanPar = xparam1;
        end
        switch gmhmaxlikOptions.varinit
          case 'previous'
            CovJump = inv(hh);
          case 'prior'
            % The covariance matrix is initialized with the prior
            % covariance (a diagonal matrix) %%Except for infinite variances ;-)
            stdev = bayestopt_.p2;
            indx = find(isinf(stdev));
            stdev(indx) = ones(length(indx),1)*sqrt(10);
            vars = stdev.^2;
            CovJump = diag(vars);
          case 'identity'
            vars = ones(length(bayestopt_.p2),1)*0.1;
            CovJump = diag(vars);
          otherwise
            error('gmhmaxlik: This is a bug! Please contact the developers.')
        end
        OldPostVar = CovJump;
        Scale = options_.mh_jscale;
        for i=1:gmhmaxlikOptions.iterations
            if i == 1
                if gmhmaxlikOptions.iterations>1
                    flag = '';
                else
                    flag = 'LastCall';
                end
                [xparam1,PostVar,Scale,PostMean] = ...
                    gmhmaxlik(objective_function,xparam1,[lb ub],gmhmaxlikOptions,Scale,flag,MeanPar,CovJump,dataset_,options_,M_,estim_params_,bayestopt_,oo_);
                fval = feval(objective_function,xparam1,dataset_,options_,M_,estim_params_,bayestopt_,oo_);
                options_.mh_jscale = Scale;
                mouvement = max(max(abs(PostVar-OldPostVar)));
                skipline()
                disp('========================================================== ')
                disp(['   Change in the covariance matrix = ' num2str(mouvement) '.'])
                disp(['   Mode improvement = ' num2str(abs(OldMode-fval))])
                disp(['   New value of jscale = ' num2str(Scale)])
                disp('========================================================== ')
                OldMode = fval;
            else
                OldPostVar = PostVar;
                if i<gmhmaxlikOptions.iterations
                    flag = '';
                else
                    flag = 'LastCall';
                end
                [xparam1,PostVar,Scale,PostMean] = ...
                    gmhmaxlik(objective_function,xparam1,[lb ub],...
                              gmhmaxlikOptions,Scale,flag,PostMean,PostVar,dataset_,options_,M_,estim_params_,bayestopt_,oo_);
                fval = feval(objective_function,xparam1,dataset_,options_,M_,estim_params_,bayestopt_,oo_);
                options_.mh_jscale = Scale;
                mouvement = max(max(abs(PostVar-OldPostVar)));
                fval = feval(objective_function,xparam1,dataset_,options_,M_,estim_params_,bayestopt_,oo_);
                skipline()
                disp('========================================================== ')
                disp(['   Change in the covariance matrix = ' num2str(mouvement) '.'])
                disp(['   Mode improvement = ' num2str(abs(OldMode-fval))])
                disp(['   New value of jscale = ' num2str(Scale)])
                disp('========================================================== ')
                OldMode = fval;
            end
            hh = inv(PostVar);
            parameter_names = bayestopt_.name;
            save([M_.fname '_mode.mat'],'xparam1','hh','parameter_names');
            save([M_.fname '_optimal_mh_scale_parameter.mat'],'Scale');
            bayestopt_.jscale = ones(length(xparam1),1)*Scale;
        end
        skipline()
        disp(['Optimal value of the scale parameter = ' num2str(Scale)])
        skipline()
        disp(['Final value of the log posterior (or likelihood): ' num2str(fval)])
        skipline()
        parameter_names = bayestopt_.name;
        save([M_.fname '_mode.mat'],'xparam1','hh','parameter_names');
      case 7
        % Matlab's simplex (Optimization toolbox needed).
        if exist('OCTAVE_VERSION') && ~user_has_octave_forge_package('optim')
            error('Option mode_compute=7 requires the optim package')
        elseif ~exist('OCTAVE_VERSION') && ~user_has_matlab_license('optimization_toolbox')
            error('Option mode_compute=7 requires the Optimization Toolbox')
        end
        optim_options = optimset('display','iter','MaxFunEvals',1000000,'MaxIter',6000,'TolFun',1e-8,'TolX',1e-6);
        if isfield(options_,'optim_opt')
            eval(['optim_options = optimset(optim_options,' options_.optim_opt ');']);
        end
        [xparam1,fval,exitflag] = fminsearch(objective_function,xparam1,optim_options,dataset_,options_,M_,estim_params_,bayestopt_,oo_);
      case 8
        % Dynare implementation of the simplex algorithm.
        simplexOptions = options_.simplex;
        if isfield(options_,'optim_opt')
            options_list = strsplit(options_.optim_opt,',');
            number_of_options = length(options_list)/2;
            o = 1;
            while o<=number_of_options
                switch strtrim(options_list{2*(o-1)+1})
                  case '''MaxIter'''
                    simplexOptions.maxiter = str2num(options_list{2*(o-1)+2});
                  case '''TolFun'''
                    simplexOptions.tolerance.f = str2double(options_list{2*(o-1)+2});
                  case '''TolX'''
                    simplexOptions.tolerance.x = str2double(options_list{2*(o-1)+2});
                  case '''MaxFunEvals'''
                    simplexOptions.maxfcall = str2num(options_list{2*(o-1)+2});
                  case '''MaxFunEvalFactor'''
                    simplexOptions.maxfcallfactor = str2num(options_list{2*(o-1)+2});
                  case '''InitialSimplexSize'''
                    simplexOptions.delta_factor = str2double(options_list{2*(o-1)+2});
                  otherwise
                    warning(['simplex: Unknown option (' options_list{2*(o-1)+1}  ')!'])
                end
                o = o + 1;
            end
        end
        [xparam1,fval,exitflag] = simplex_optimization_routine(objective_function,xparam1,simplexOptions,dataset_,options_,M_,estim_params_,bayestopt_,oo_);
      case 9
        % Set defaults
        H0 = 1e-4*ones(nx,1);
        cmaesOptions = options_.cmaes;
        % Modify defaults
        if isfield(options_,'optim_opt')
            options_list = strsplit(options_.optim_opt,',');
            number_of_options = length(options_list)/2;
            o = 1;
            while o<=number_of_options
                switch strtrim(options_list{2*(o-1)+1})
                  case '''MaxIter'''
                    cmaesOptions.MaxIter = str2num(options_list{2*(o-1)+2});
                  case '''TolFun'''
                    cmaesOptions.TolFun = str2double(options_list{2*(o-1)+2});
                  case '''TolX'''
                    cmaesOptions.TolX = str2double(options_list{2*(o-1)+2});
                  case '''MaxFunEvals'''
                    cmaesOptions.MaxFunEvals = str2num(options_list{2*(o-1)+2});
                  otherwise
                    warning(['cmaes: Unknown option (' options_list{2*(o-1)+1}  ')!'])
                end
                o = o + 1;
            end
        end
        warning('off','CMAES:NonfinitenessRange');
        warning('off','CMAES:InitialSigma');
        [x, fval, COUNTEVAL, STOPFLAG, OUT, BESTEVER] = cmaes(func2str(objective_function),xparam1,H0,cmaesOptions,dataset_,options_,M_,estim_params_,bayestopt_,oo_);
        xparam1=BESTEVER.x;
        disp(sprintf('\n Objective function at mode: %f',fval))
      case 10
        simpsaOptions = options_.simpsa;
        if isfield(options_,'optim_opt')
            options_list = strsplit(options_.optim_opt,',');
            number_of_options = length(options_list)/2;
            o = 1;
            while o<=number_of_options
                switch strtrim(options_list{2*(o-1)+1})
                  case '''MaxIter'''
                    simpsaOptions.MAX_ITER_TOTAL = str2num(options_list{2*(o-1)+2});
                  case '''TolFun'''
                    simpsaOptions.TOLFUN = str2double(options_list{2*(o-1)+2});
                  case '''TolX'''
                    tolx = str2double(options_list{2*(o-1)+2});
                    if tolx<0
                        simpsaOptions = rmfield(simpsaOptions,'TOLX'); % Let cmaes choose the default.
                    else
                        simpsaOptions.TOLX = tolx;
                    end
                  case '''EndTemparature'''
                    simpsaOptions.TEMP_END = str2double(options_list{2*(o-1)+2});
                  case '''MaxFunEvals'''
                    simpsaOptions.MAX_FUN_EVALS = str2num(options_list{2*(o-1)+2});
                  otherwise
                    warning(['simpsa: Unknown option (' options_list{2*(o-1)+1}  ')!'])
                end
                o = o + 1;
            end
        end
        simpsaOptionsList = options2cell(simpsaOptions);
        simpsaOptions = simpsaset(simpsaOptionsList{:});
        [xparam1, fval, exitflag] = simpsa(func2str(objective_function),xparam1,lb,ub,simpsaOptions,dataset_,options_,M_,estim_params_,bayestopt_,oo_);
      case 11 
         options_.cova_compute = 0 ;
         [xparam1,stdh,lb_95,ub_95,med_param] = online_auxiliary_filter(xparam1,dataset_,options_,M_,estim_params_,bayestopt_,oo_) ;
      case 101
        myoptions=soptions;
        myoptions(2)=1e-6; %accuracy of argument
        myoptions(3)=1e-6; %accuracy of function (see Solvopt p.29)
        myoptions(5)= 1.0;
        [xparam1,fval]=solvopt(xparam1,objective_function,[],myoptions,dataset_,options_,M_,estim_params_,bayestopt_,oo_);
      case 102
        %simulating annealing
        %        LB=zeros(size(xparam1))-20;
        % UB=zeros(size(xparam1))+20;
        LB = xparam1 - 1;
        UB = xparam1 + 1;
        neps=10;
        %  Set input parameters.
        maxy=0;
        epsilon=1.0e-9;
        rt_=.10;
        t=15.0;
        ns=10;
        nt=10;
        maxevl=100000000;
        idisp =1;
        npar=length(xparam1);

        disp(['size of param',num2str(length(xparam1))])
        c=.1*ones(npar,1);
        %*  Set input values of the input/output parameters.*

        vm=1*ones(npar,1);
        disp(['number of parameters= ' num2str(npar) 'max= '  num2str(maxy) 't=  ' num2str(t)]);
        disp(['rt_=  '  num2str(rt_) 'eps=  '  num2str(epsilon) 'ns=  '  num2str(ns)]);
        disp(['nt=  '  num2str(nt) 'neps= '   num2str(neps) 'maxevl=  '  num2str(maxevl)]);
        %      disp(['iprint=   '   num2str(iprint) 'seed=   '   num2str(seed)]);
        disp '  ';
        disp '  ';
        disp(['starting values(x)  ' num2str(xparam1')]);
        disp(['initial step length(vm)  '  num2str(vm')]);
        disp(['lower bound(lb)', 'initial conditions', 'upper bound(ub)' ]);
        disp([LB xparam1 UB]);
        disp(['c vector   ' num2str(c')]);

        [xparam1, fval, nacc, nfcnev, nobds, ier, t, vm] = sa(objective_function,xparam1,maxy,rt_,epsilon,ns,nt ...
                                                              ,neps,maxevl,LB,UB,c,idisp ,t,vm,dataset_,options_,M_,estim_params_,bayestopt_,oo_);
      otherwise
        if ischar(options_.mode_compute)
            [xparam1, fval, retcode ] = feval(options_.mode_compute,objective_function,xparam1,dataset_,options_,M_,estim_params_,bayestopt_,oo_);
        else
            error(['dynare_estimation:: mode_compute = ' int2str(options_.mode_compute) ' option is unknown!'])
        end
    end
    if ~isequal(options_.mode_compute,6) %always already computes covariance matrix
        if options_.cova_compute == 1 %user did not request covariance not to be computed
            if options_.analytic_derivation && strcmp(func2str(objective_function),'dsge_likelihood'),
                ana_deriv = options_.analytic_derivation;
                options_.analytic_derivation = 2;
                [junk1, junk2, hh] = feval(objective_function,xparam1, ...
                    dataset_,options_,M_,estim_params_,bayestopt_,oo_);
                options_.analytic_derivation = ana_deriv;
                
            else
                hh = reshape(hessian(objective_function,xparam1, ...
                    options_.gstep,dataset_,options_,M_,estim_params_,bayestopt_,oo_),nx,nx);
            end
        end
    end
    parameter_names = bayestopt_.name;
    if options_.cova_compute
        save([M_.fname '_mode.mat'],'xparam1','hh','parameter_names');
    else
        save([M_.fname '_mode.mat'],'xparam1','parameter_names');
    end
end

if options_.cova_compute == 0
    hh = [];%NaN(length(xparam1),length(xparam1));
end

switch options_.MCMC_jumping_covariance
    case 'hessian' %Baseline
        %do nothing and use hessian from mode_compute
    case 'prior_variance' %Use prior variance
        if any(isinf(bayestopt_.p2))
            error('Infinite prior variances detected. You cannot use the prior variances as the proposal density, if some variances are Inf.')
        else            
            hh = diag(1./(bayestopt_.p2.^2));
        end
    case 'identity_matrix' %Use identity
        hh = eye(nx);   
    otherwise %user specified matrix in file
        try 
            load(options_.MCMC_jumping_covariance,'jumping_covariance')
            hh=jumping_covariance;
        catch
            error(['No matrix named ''jumping_covariance'' could be found in ',options_.MCMC_jumping_covariance,'.mat'])
        end
        [nrow, ncol]=size(hh);
        if ~isequal(nrow,ncol) && ~isequal(nrow,nx) %check if square and right size
            error(['jumping_covariance matrix must be square and have ',num2str(nx),' rows and columns'])
        end
        try %check for positive definiteness
            chol(hh);
        catch
            error(['Specified jumping_covariance is not positive definite'])
        end
end

if ~options_.mh_posterior_mode_estimation && options_.cova_compute
    try
        chol(hh);
    catch
        skipline()
        disp('POSTERIOR KERNEL OPTIMIZATION PROBLEM!')
        disp(' (minus) the hessian matrix at the "mode" is not positive definite!')
        disp('=> posterior variance of the estimated parameters are not positive.')
        disp('You should try to change the initial values of the parameters using')
        disp('the estimated_params_init block, or use another optimization routine.')
        params_at_bound=find(xparam1==ub | xparam1==lb);
        if ~isempty(params_at_bound)
            for ii=1:length(params_at_bound)
            params_at_bound_name{ii,1}=get_the_name(params_at_bound(ii),0,M_,estim_params_,options_);
            end
            disp_string=[params_at_bound_name{1,:}];
            for ii=2:size(params_at_bound_name,1)
                disp_string=[disp_string,', ',params_at_bound_name{ii,:}];
            end
            fprintf('\nThe following parameters are at the prior bound: %s\n', disp_string)
            fprintf('Some potential solutions are:\n')
            fprintf('   - Check your model for mistakes.\n')
            fprintf('   - Check whether model and data are consistent (correct observation equation).\n')
            fprintf('   - Shut off prior_trunc.\n')
            fprintf('   - Use a different mode_compute like 6 or 9.\n')
            fprintf('   - Check whether the parameters estimated are identified.\n')
            fprintf('   - Increase the informativeness of the prior.\n')
        end
        warning('The results below are most likely wrong!');
    end
end

if options_.mode_check.status == 1 && ~options_.mh_posterior_mode_estimation
    ana_deriv = options_.analytic_derivation;
    options_.analytic_derivation = 0;
    mode_check(objective_function,xparam1,hh,dataset_,options_,M_,estim_params_,bayestopt_,oo_);
    options_.analytic_derivation = ana_deriv;
end

oo_.posterior.optimization.mode = xparam1;
oo_.posterior.optimization.Variance = [];
if ~options_.mh_posterior_mode_estimation
    if options_.cova_compute
        invhess = inv(hh);
        stdh = sqrt(diag(invhess));
        oo_.posterior.optimization.Variance = invhess;
    end
else
    variances = bayestopt_.p2.*bayestopt_.p2;
    idInf = isinf(variances);
    variances(idInf) = 1;
    invhess = options_.mh_posterior_mode_estimation*diag(variances);
    xparam1 = bayestopt_.p5;
    idNaN = isnan(xparam1);
    xparam1(idNaN) = bayestopt_.p1(idNaN);
end

if ~options_.cova_compute
    stdh = NaN(length(xparam1),1);
end

if any(bayestopt_.pshape > 0) && ~options_.mh_posterior_mode_estimation
    %% display results table and store parameter estimates and standard errors in results
    oo_=display_estimation_results_table(xparam1,stdh,M_,options_,estim_params_,bayestopt_,oo_,pnames,'Posterior','posterior');
    %% Laplace approximation to the marginal log density:
    if options_.cova_compute
        estim_params_nbr = size(xparam1,1);
        scale_factor = -sum(log10(diag(invhess)));
        log_det_invhess = -estim_params_nbr*log(scale_factor)+log(det(scale_factor*invhess));
        likelihood = feval(objective_function,xparam1,dataset_,options_,M_,estim_params_,bayestopt_,oo_);
        oo_.MarginalDensity.LaplaceApproximation = .5*estim_params_nbr*log(2*pi) + .5*log_det_invhess - likelihood;
        skipline()
        disp(sprintf('Log data density [Laplace approximation] is %f.',oo_.MarginalDensity.LaplaceApproximation))
        skipline()
    end
elseif ~any(bayestopt_.pshape > 0) && ~options_.mh_posterior_mode_estimation
    oo_=display_estimation_results_table(xparam1,stdh,M_,options_,estim_params_,bayestopt_,oo_,pnames,'Maximum Likelihood','mle');
end

OutputDirectoryName = CheckPath('Output',M_.dname);

if np > 0
    pindx = estim_params_.param_vals(:,1);
    save([M_.fname '_params.mat'],'pindx');
end

if (any(bayestopt_.pshape  >0 ) && options_.mh_replic) || ...
        (any(bayestopt_.pshape >0 ) && options_.load_mh_file)  %% not ML estimation
    bounds = prior_bounds(bayestopt_,options_);
    bounds(:,1)=max(bounds(:,1),lb);
    bounds(:,2)=min(bounds(:,2),ub);
    bayestopt_.lb = bounds(:,1);
    bayestopt_.ub = bounds(:,2);
    outside_bound_pars=find(xparam1 < bounds(:,1) | xparam1 > bounds(:,2));
    if ~isempty(outside_bound_pars)
        for ii=1:length(outside_bound_pars)
            outside_bound_par_names{ii,1}=get_the_name(ii,0,M_,estim_params_,options_);
        end
        disp_string=[outside_bound_par_names{1,:}];
        for ii=2:size(outside_bound_par_names,1)
            disp_string=[disp_string,', ',outside_bound_par_names{ii,:}];
        end
        error(['Mode value(s) of ', disp_string ,' are outside parameter bounds. Potentially, you should set prior_trunc=0.'])
    end
    % runs MCMC
    if options_.mh_replic
        if options_.load_mh_file && options_.use_mh_covariance_matrix
            invhess = compute_mh_covariance_matrix;
        end
        ana_deriv = options_.analytic_derivation;
        options_.analytic_derivation = 0;
        if options_.cova_compute
            oo_.MC_record=feval(options_.posterior_sampling_method,objective_function,options_.proposal_distribution,xparam1,invhess,bounds,dataset_,options_,M_,estim_params_,bayestopt_,oo_);
        else
            error('I Cannot start the MCMC because the Hessian of the posterior kernel at the mode was not computed.')
        end
        options_.analytic_derivation = ana_deriv;
    end
    if options_.mh_posterior_mode_estimation
        CutSample(M_, options_, estim_params_);
        return
    else
        if ~options_.nodiagnostic && options_.mh_replic > 2000
            oo_= McMCDiagnostics(options_, estim_params_, M_,oo_);
        end
        %% Here i discard first half of the draws:
        CutSample(M_, options_, estim_params_);
        %% Estimation of the marginal density from the Mh draws:
        if options_.mh_replic
            [marginal,oo_] = marginal_density(M_, options_, estim_params_, ...
                                              oo_);
            % Store posterior statistics by parameter name
            oo_ = GetPosteriorParametersStatistics(estim_params_, M_, options_, bayestopt_, oo_);
            if ~options_.nograph
                oo_ = PlotPosteriorDistributions(estim_params_, M_, options_, bayestopt_, oo_);
            end
            % Store posterior mean in a vector and posterior variance in
            % a matrix
            [oo_.posterior.metropolis.mean,oo_.posterior.metropolis.Variance] ...
                = GetPosteriorMeanVariance(M_,options_.mh_drop);
        else
            load([M_.fname '_results'],'oo_');
        end
        metropolis_draw(1);
        if options_.bayesian_irf
            PosteriorIRF('posterior');
        end
        if options_.moments_varendo
            oo_ = compute_moments_varendo('posterior',options_,M_,oo_,var_list_);
        end
        if options_.smoother || ~isempty(options_.filter_step_ahead) || options_.forecast
            prior_posterior_statistics('posterior',dataset_);
        end
        xparam = get_posterior_parameters('mean');
        M_ = set_all_parameters(xparam,estim_params_,M_);
    end
end

if options_.particle.status
    return
end

if (~((any(bayestopt_.pshape > 0) && options_.mh_replic) || (any(bayestopt_.pshape ...
                                                      > 0) && options_.load_mh_file)) ...
    || ~options_.smoother ) && options_.partial_information == 0  % to be fixed
    %% ML estimation, or posterior mode without metropolis-hastings or metropolis without bayesian smooth variable
    [atT,innov,measurement_error,updated_variables,ys,trend_coeff,aK,T,R,P,PK,decomp] = DsgeSmoother(xparam1,dataset_.info.ntobs,dataset_.data,dataset_.missing.aindex,dataset_.missing.state);
    oo_.Smoother.SteadyState = ys;
    oo_.Smoother.TrendCoeffs = trend_coeff;
    oo_.Smoother.Variance = P;
    i_endo = bayestopt_.smoother_saved_var_list;
    if options_.nk ~= 0
        oo_.FilteredVariablesKStepAhead = aK(options_.filter_step_ahead, ...
                                             i_endo,:);
        if isfield(options_,'kalman_algo')
            if ~isempty(PK)
                oo_.FilteredVariablesKStepAheadVariances = ...
                    PK(options_.filter_step_ahead,i_endo,i_endo,:);
            end
            if ~isempty(decomp)
                oo_.FilteredVariablesShockDecomposition = ...
                    decomp(options_.filter_step_ahead,i_endo,:,:);
            end
        end
    end
    for i=bayestopt_.smoother_saved_var_list'
        i1 = dr.order_var(bayestopt_.smoother_var_list(i));
        eval(['oo_.SmoothedVariables.' deblank(M_.endo_names(i1,:)) ' = ' ...
                            'atT(i,:)'';']);
        if options_.nk > 0
            eval(['oo_.FilteredVariables.' deblank(M_.endo_names(i1,:)) ...
                  ' = squeeze(aK(1,i,:));']);
        end
        eval(['oo_.UpdatedVariables.' deblank(M_.endo_names(i1,:)) ...
              ' = updated_variables(i,:)'';']);
    end
    for i=1:M_.exo_nbr
        eval(['oo_.SmoothedShocks.' deblank(M_.exo_names(i,:)) ' = innov(i,:)'';']);
    end
    if ~options_.nograph,
        [nbplt,nr,nc,lr,lc,nstar] = pltorg(M_.exo_nbr);
        if options_.TeX
            fidTeX = fopen([M_.fname '_SmoothedShocks.TeX'],'w');
            fprintf(fidTeX,'%% TeX eps-loader file generated by dynare_estimation.m (Dynare).\n');
            fprintf(fidTeX,['%% ' datestr(now,0) '\n']);
            fprintf(fidTeX,' \n');
        end
        for plt = 1:nbplt,
            fh = dyn_figure(options_,'Name','Smoothed shocks');
            NAMES = [];
            if options_.TeX, TeXNAMES = []; end
            nstar0=min(nstar,M_.exo_nbr-(plt-1)*nstar);
            if gend==1
                marker_string{1,1}='-ro';
                marker_string{2,1}='-ko';
            else
                marker_string{1,1}='-r';
                marker_string{2,1}='-k';
            end
            for i=1:nstar0,
                k = (plt-1)*nstar+i;
                subplot(nr,nc,i);
                plot([1 gend],[0 0],marker_string{1,1},'linewidth',.5)
                hold on
                plot(1:gend,innov(k,:),marker_string{2,1},'linewidth',1)
                hold off
                name = deblank(M_.exo_names(k,:));
                if isempty(NAMES)
                    NAMES = name;
                else
                    NAMES = char(NAMES,name);
                end
                if ~isempty(options_.XTick)
                    set(gca,'XTick',options_.XTick)
                    set(gca,'XTickLabel',options_.XTickLabel)
                end
                if gend>1
                    xlim([1 gend])
                end
                if options_.TeX
                    texname = M_.exo_names_tex(k,:);
                    if isempty(TeXNAMES)
                        TeXNAMES = ['$ ' deblank(texname) ' $'];
                    else
                        TeXNAMES = char(TeXNAMES,['$ ' deblank(texname) ' $']);
                    end
                end
                title(name,'Interpreter','none')
            end
            dyn_saveas(fh,[M_.fname '_SmoothedShocks' int2str(plt)],options_);
            if options_.TeX
                fprintf(fidTeX,'\\begin{figure}[H]\n');
                for jj = 1:nstar0
                    fprintf(fidTeX,'\\psfrag{%s}[1][][0.5][0]{%s}\n',deblank(NAMES(jj,:)),deblank(TeXNAMES(jj,:)));
                end
                fprintf(fidTeX,'\\centering \n');
                fprintf(fidTeX,'\\includegraphics[scale=0.5]{%s_SmoothedShocks%s}\n',M_.fname,int2str(plt));
                fprintf(fidTeX,'\\caption{Smoothed shocks.}');
                fprintf(fidTeX,'\\label{Fig:SmoothedShocks:%s}\n',int2str(plt));
                fprintf(fidTeX,'\\end{figure}\n');
                fprintf(fidTeX,'\n');
            end
        end
        if options_.TeX
            fprintf(fidTeX,'\n');
            fprintf(fidTeX,'%% End of TeX file.\n');
            fclose(fidTeX);
        end
    end
    %%
    %%  Smooth observational errors...
    %%
    if options_.prefilter == 1
        yf = atT(bayestopt_.mf,:)+repmat(dataset_.descriptive.mean',1,gend);
    elseif options_.loglinear == 1
        yf = atT(bayestopt_.mf,:)+repmat(log(ys(bayestopt_.mfys)),1,gend)+...
             trend_coeff*[1:gend];
    else
        yf = atT(bayestopt_.mf,:)+repmat(ys(bayestopt_.mfys),1,gend)+...
             trend_coeff*[1:gend];
    end
    if nvn
        number_of_plots_to_draw = 0;
        index = [];
        for i=1:n_varobs
            if max(abs(measurement_error)) > 0.000000001
                number_of_plots_to_draw = number_of_plots_to_draw + 1;
                index = cat(1,index,i);
            end
            eval(['oo_.SmoothedMeasurementErrors.' deblank(options_.varobs(i,:)) ...
                  ' = measurement_error(i,:)'';']);
        end
        if ~options_.nograph
            [nbplt,nr,nc,lr,lc,nstar] = pltorg(number_of_plots_to_draw);
            if options_.TeX
                fidTeX = fopen([M_.fname '_SmoothedObservationErrors.TeX'],'w');
                fprintf(fidTeX,'%% TeX eps-loader file generated by dynare_estimation.m (Dynare).\n');
                fprintf(fidTeX,['%% ' datestr(now,0) '\n']);
                fprintf(fidTeX,' \n');
            end
            for plt = 1:nbplt
                fh = dyn_figure(options_,'Name','Smoothed observation errors');
                NAMES = [];
                if options_.TeX, TeXNAMES = []; end
                nstar0=min(nstar,number_of_plots_to_draw-(nbplt-1)*nstar);
                if gend==1
                    marker_string{1,1}='-ro';
                    marker_string{2,1}='-ko';
                else
                    marker_string{1,1}='-r';
                    marker_string{2,1}='-k';
                end
                for i=1:nstar0
                    k = (plt-1)*nstar+i;
                    subplot(nr,nc,i);
                    plot([1 gend],[0 0],marker_string{1,1},'linewidth',.5)
                    hold on
                    plot(1:gend,measurement_error(index(k),:),marker_string{2,1},'linewidth',1)
                    hold off
                    name = deblank(options_.varobs(index(k),:));
                    if gend>1
                        xlim([1 gend])
                    end
                    if isempty(NAMES)
                        NAMES = name;
                    else
                        NAMES = char(NAMES,name);
                    end
                    if ~isempty(options_.XTick)
                        set(gca,'XTick',options_.XTick)
                        set(gca,'XTickLabel',options_.XTickLabel)
                    end
                    if options_.TeX
                        idx = strmatch(options_.varobs(index(k),:),M_.endo_names,'exact');
                        texname = M_.endo_names_tex(idx,:);
                        if isempty(TeXNAMES)
                            TeXNAMES = ['$ ' deblank(texname) ' $'];
                        else
                            TeXNAMES = char(TeXNAMES,['$ ' deblank(texname) ' $']);
                        end
                    end
                    title(name,'Interpreter','none')
                end
                dyn_saveas(fh,[M_.fname '_SmoothedObservationErrors' int2str(plt)],options_);
                if options_.TeX
                    fprintf(fidTeX,'\\begin{figure}[H]\n');
                    for jj = 1:nstar0
                        fprintf(fidTeX,'\\psfrag{%s}[1][][0.5][0]{%s}\n',deblank(NAMES(jj,:)),deblank(TeXNAMES(jj,:)));
                    end
                    fprintf(fidTeX,'\\centering \n');
                    fprintf(fidTeX,'\\includegraphics[scale=0.5]{%s_SmoothedObservationErrors%s}\n',M_.fname,int2str(plt));
                    fprintf(fidTeX,'\\caption{Smoothed observation errors.}');
                    fprintf(fidTeX,'\\label{Fig:SmoothedObservationErrors:%s}\n',int2str(plt));
                    fprintf(fidTeX,'\\end{figure}\n');
                    fprintf(fidTeX,'\n');
                end
            end
            if options_.TeX
                fprintf(fidTeX,'\n');
                fprintf(fidTeX,'%% End of TeX file.\n');
                fclose(fidTeX);
            end
        end
    end
    %%
    %%  Historical and smoothed variabes
    %%
    if ~options_.nograph
    [nbplt,nr,nc,lr,lc,nstar] = pltorg(n_varobs);
    if options_.TeX
        fidTeX = fopen([M_.fname '_HistoricalAndSmoothedVariables.TeX'],'w');
        fprintf(fidTeX,'%% TeX eps-loader file generated by dynare_estimation.m (Dynare).\n');
        fprintf(fidTeX,['%% ' datestr(now,0) '\n']);
        fprintf(fidTeX,' \n');
    end
    for plt = 1:nbplt,
        fh = dyn_figure(options_,'Name','Historical and smoothed variables');
        NAMES = [];
        if options_.TeX, TeXNAMES = []; end
        nstar0=min(nstar,n_varobs-(plt-1)*nstar);
        if gend==1
           marker_string{1,1}='-ro';
           marker_string{2,1}='--ko';
        else
           marker_string{1,1}='-r';
           marker_string{2,1}='--k';
        end
        for i=1:nstar0,
            k = (plt-1)*nstar+i;
            subplot(nr,nc,i);
            plot(1:gend,yf(k,:),marker_string{1,1},'linewidth',1)
            hold on
            plot(1:gend,rawdata(:,k),marker_string{2,1},'linewidth',1)
            hold off
            name = deblank(options_.varobs(k,:));
            if isempty(NAMES)
                NAMES = name;
            else
                NAMES = char(NAMES,name);
            end
            if ~isempty(options_.XTick)
                set(gca,'XTick',options_.XTick)
                set(gca,'XTickLabel',options_.XTickLabel)
            end
            if gend>1
                xlim([1 gend])
            end
            if options_.TeX
                idx = strmatch(options_.varobs(k,:),M_.endo_names,'exact');
                texname = M_.endo_names_tex(idx,:);
                if isempty(TeXNAMES)
                    TeXNAMES = ['$ ' deblank(texname) ' $'];
                else
                    TeXNAMES = char(TeXNAMES,['$ ' deblank(texname) ' $']);
                end
            end
            title(name,'Interpreter','none')
        end
        dyn_saveas(fh,[M_.fname '_HistoricalAndSmoothedVariables' int2str(plt)],options_);
        if options_.TeX
            fprintf(fidTeX,'\\begin{figure}[H]\n');
            for jj = 1:nstar0,
                fprintf(fidTeX,'\\psfrag{%s}[1][][0.5][0]{%s}\n',deblank(NAMES(jj,:)),deblank(TeXNAMES(jj,:)));
            end
            fprintf(fidTeX,'\\centering \n');
            fprintf(fidTeX,'\\includegraphics[scale=0.5]{%s_HistoricalAndSmoothedVariables%s}\n',M_.fname,int2str(plt));
            fprintf(fidTeX,'\\caption{Historical and smoothed variables.}');
            fprintf(fidTeX,'\\label{Fig:HistoricalAndSmoothedVariables:%s}\n',int2str(plt));
            fprintf(fidTeX,'\\end{figure}\n');
            fprintf(fidTeX,'\n');
        end
    end
    if options_.TeX
        fprintf(fidTeX,'\n');
        fprintf(fidTeX,'%% End of TeX file.\n');
        fclose(fidTeX);
    end
    end
end

if options_.forecast > 0 && options_.mh_replic == 0 && ~options_.load_mh_file
    dyn_forecast(var_list_,'smoother');
end

if np > 0
    pindx = estim_params_.param_vals(:,1);
    save([M_.fname '_pindx.mat'] ,'pindx');
end
<|MERGE_RESOLUTION|>--- conflicted
+++ resolved
@@ -80,12 +80,11 @@
 
 [dataset_,xparam1, hh, M_, options_, oo_, estim_params_,bayestopt_] = dynare_estimation_init(var_list_, dname, [], M_, options_, oo_, estim_params_, bayestopt_);
 
-<<<<<<< HEAD
 %check for calibrated covariances before updating parameters
 if ~isempty(estim_params_)
     estim_params_=check_for_calibrated_covariances(xparam1,estim_params_,M_);
 end
-=======
+
 %%read out calibration that was set in mod-file and can be used for initialization
 xparam1_calib=get_all_parameters(estim_params_,M_); %get calibrated parameters
 if ~any(isnan(xparam1_calib)) %all estimated parameters are calibrated
@@ -103,7 +102,6 @@
     end
 end
 
->>>>>>> b03697b3
 % Set sigma_e_is_diagonal flag (needed if the shocks block is not declared in the mod file).
 M_.sigma_e_is_diagonal = 1;
 if estim_params_.ncx || any(nnz(tril(M_.Correlation_matrix,-1))) || isfield(estim_params_,'calibrated_covariances')
