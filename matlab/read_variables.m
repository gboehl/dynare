--- conflicted
+++ resolved
@@ -91,11 +91,6 @@
     case { '.xls', '.xlsx' }
         [freq,init,data,varlist] = load_xls_file_data(fullname,xls_sheet,xls_range);
         for dyn_i_01=1:var_size_01
-<<<<<<< HEAD
-            iv = strmatch(var_names_01{dyn_i_01},raw(1,:),'exact');
-            dyn_tmp_01 = [raw{2:end,iv}]';
-            if length(dyn_tmp_01) > dyn_size_01 && dyn_size_01 > 0
-=======
             iv = strmatch(strtrim(var_names_01(dyn_i_01,:)),varlist,'exact');
             if ~isempty(iv)
                 dyn_tmp_01 = [data(:,iv)]';
@@ -105,7 +100,6 @@
                 end
                 dyn_data_01(:,dyn_i_01) = dyn_tmp_01;
             else
->>>>>>> b9078441
                 cd(old_pwd)
                 error([strtrim(var_names_01(dyn_i_01,:)) ' not found in ' fullname])
             end
