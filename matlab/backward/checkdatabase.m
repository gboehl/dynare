--- conflicted
+++ resolved
@@ -37,24 +37,6 @@
     dbase = feval(set_auxiliary_series, dbase, DynareModel.params);
 end
 
-<<<<<<< HEAD
-k = 0;
-for i = DynareModel.orig_endo_nbr+1:DynareModel.endo_nbr
-    k = k+1;
-    if DynareModel.aux_vars(k).type==1
-        if ismember(DynareModel.endo_names{DynareModel.aux_vars(k).orig_index}, dbase.name)
-            dbase{DynareModel.endo_names{DynareModel.aux_vars(k).endo_index}} = dbase{DynareModel.endo_names{DynareModel.aux_vars(k).orig_index}}.lag(abs(DynareModel.aux_vars(k).orig_lead_lag));
-        else
-            error('%s not available in dbase!', DynareModel.endo_names{DynareModel.aux_vars(k).orig_index});
-        end
-    elseif DynareModel.aux_vars(k).type==3
-        dbase{DynareModel.endo_names{DynareModel.aux_vars(k).endo_index}} = dbase{DynareModel.exo_names{DynareModel.aux_vars(k).orig_index}}.lag(abs(DynareModel.aux_vars(k).orig_lead_lag));
-        listoflaggedexogenousvariables = vertcat(listoflaggedexogenousvariables, DynareModel.exo_names{DynareModel.aux_vars(k).orig_index});
-    elseif DynareModel.aux_vars(k).type==8
-        dbase{DynareModel.endo_names{DynareModel.aux_vars(k).endo_index}} = dbase{DynareModel.endo_names{DynareModel.aux_vars(k).orig_index}}.diff.lag(abs(DynareModel.aux_vars(k).orig_lead_lag));
-    else
-        warning('Please contact Dynare Team!')
-=======
 listoflaggedexogenousvariables = {};
 if ~isempty(DynareModel.aux_vars)
     listoflaggedexogenousvariables = DynareModel.exo_names([DynareModel.aux_vars(find([DynareModel.aux_vars.type]==3)).orig_index]);
@@ -73,7 +55,6 @@
     laggedendogenousvariablesidx = find([DynareModel.aux_vars.type]==8);
     if ~isempty(laggedendogenousvariablesidx)
         listoflaggedendogenousvariables = union(listoflaggedendogenousvariables, DynareModel.endo_names([DynareModel.aux_vars(laggedendogenousvariablesidx).orig_index]));
->>>>>>> 3adb8d47
     end
 end
 
