--- conflicted
+++ resolved
@@ -85,12 +85,6 @@
             if initialconditionperiod>=shock.dates(1)
                 error('In experiment n°%s, the shock period must follow %s!', string(initialconditionperiod))
             end
-<<<<<<< HEAD
-            if shock.nobs>1
-                error('Shocks over multiple periods not implemented yet!')
-            end
-=======
->>>>>>> 4b4c3db3
         end
     end
 end
@@ -163,19 +157,12 @@
     % Add the shock.
     if deterministicshockflag
         shock = listofshocks{i};
-<<<<<<< HEAD
-        timid = shock.dates(1)-initialconditionperiod;
-        for j=1:shock.vobs
-            k = find(strcmp(shock.name{i}, exonames));
-            innovations(timid,:) = innovations(timid,:) + shock.data(1,j);
-=======
         timid = shock.dates-initialconditionperiod;
         for j=1:shock.vobs
             k = find(strcmp(shock.name{i}, exonames));
             for l=1:length(timid)
                 innovations(timid(l),k) = innovations(timid(l),k) + shock.data(l,j);
             end
->>>>>>> 4b4c3db3
         end
     else
         j = find(strcmp(listofshocks{i}, exonames));
