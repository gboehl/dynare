--- conflicted
+++ resolved
@@ -112,12 +112,8 @@
     fprintf(fidlog,['  Number of simulations per block: ' int2str(nruns(1)) '\n']);
     fprintf(fidlog,' \n');
     % Find initial values for the nblck chains...
-<<<<<<< HEAD
     if nblck > 1% Case 1: multiple chains
         set_dynare_seed('default');
-=======
-    if NumberOfBlocks > 1% Case 1: multiple chains
->>>>>>> 4ca5c218
         fprintf(fidlog,['  Initial values of the parameters:\n']);
         disp('Estimation::mcmc: Searching for initial values...')
         ix2 = zeros(NumberOfBlocks,npar);
